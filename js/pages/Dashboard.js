// Dashboard Component
function Dashboard() {
    const { profile: seller, tables: profileTables } = window.useProfile ? window.useProfile() : { profile: null, tables: [] };
    const {
        isLoading,
        getOrdersForSource
    } = window.useOrders ? window.useOrders() : {
        activeOrders: [],
        completedOrders: [],
        isLoading: true,
        error: null,
        getOrdersByTableAndChannel: () => ({ tableOrders: {}, channelOrders: {} }),
        loadCompletedOrders: () => { },
        getOrdersForSource: () => []
    };

    const [error, setError] = React.useState(null);
    const [showCompletedOrders, setShowCompletedOrders] = React.useState(false);
    const [qrOrders, setQrOrders] = React.useState([]);
    const [loadingQrOrders, setLoadingQrOrders] = React.useState(true);
    const [errorQrOrders, setErrorQrOrders] = React.useState(null);
    const [loadedItemCount, setLoadedItemCount] = React.useState(50); // Initially load 50 items
    const [isLoadingMore, setIsLoadingMore] = React.useState(false);
    const qrOrdersScrollRef = React.useRef(null);
    const [isAddTableModalOpen, setIsAddTableModalOpen] = React.useState(false);
    const [isRenameRoomModalOpen, setIsRenameRoomModalOpen] = React.useState(false);
    const [selectedTableId, setSelectedTableId] = React.useState(null);
    const [selectedVariant, setSelectedVariant] = React.useState(null);
    const [orders, setOrders] = React.useState([]);
    const [kitchenOrders, setKitchenOrders] = React.useState([]); // New state for KITCHEN orders only
    const [loadingCompletedOrders, setLoadingCompletedOrders] = React.useState(true);
    const [errorCompletedOrders, setErrorCompletedOrders] = React.useState(null);
    const [isOrderRoomOpen, setIsOrderRoomOpen] = React.useState(false);
    const [selectedRoomTableId, setSelectedRoomTableId] = React.useState(null);
    const [selectedRoomVariant, setSelectedRoomVariant] = React.useState(null);
    const [activeView, setActiveView] = React.useState('dashboard'); // 'dashboard' or 'settings'
    const [dashboardMetrics, setDashboardMetrics] = React.useState({
        todayOrders: 0,
        todayRevenue: 0,
        newCustomers: 0,
        avgOrderValue: 0,
        avgServiceTime: 0,
        todayOrdersTrend: 0,
        todayRevenueTrend: 0,
        newCustomersTrend: 0,
        avgOrderValueTrend: 0,
        avgServiceTimeTrend: 0
    });

    // Computed state for tables and channels
    const [tables, setTables] = React.useState([]);
    const [channels, setChannels] = React.useState([]);

    // State for date filtering in completed orders
    const [dateFilter, setDateFilter] = React.useState('7days'); // Options: today, yesterday, 7days, custom
    const [customDateRange, setCustomDateRange] = React.useState({
        startDate: null,
        endDate: null
    });

    // Add a state to store unsubscribe functions
    const [kitchenOrdersUnsubscribe, setKitchenOrdersUnsubscribe] = React.useState(null);
    const [completedOrdersUnsubscribe, setCompletedOrdersUnsubscribe] = React.useState(null);

    // Add state for the unsubscribe function
    const [placedOrdersUnsubscribe, setPlacedOrdersUnsubscribe] = React.useState(null);

    // Add refreshTables function to window object
    React.useEffect(() => {
        // Function to refresh tables UI
        window.refreshTables = () => {
            // Force re-render of tables from profile
            if (profileTables && profileTables.length > 0) {
                setTables((prevTables) => {
                    // Merge profile tables with any dynamic tables that might exist
                    const dynamicTables = prevTables.filter(t =>
                        t.section === 'dynamic' && !profileTables.some(pt => pt.title === t.id)
                    );
                    return [...profileTables, ...dynamicTables];
                });
            }

            // Refresh orders if needed
            if (window.refreshOrders && typeof window.refreshOrders === 'function') {
                window.refreshOrders();
            }
        };

        // Clean up
        return () => {
            delete window.refreshTables;
        };
    }, [profileTables]);

    // Get the OrderContext data to update tables and channels
    React.useEffect(() => {
        // Depend on locally fetched 'kitchenOrders' state instead of 'orders'
        if (!seller || !kitchenOrders) return;

        console.log(`[Kitchen useEffect] Processing ${kitchenOrders.length} KITCHEN orders...`);
        console.log(`[Kitchen useEffect] Kitchen orders:`, kitchenOrders);

        try {
            // No need to filter - kitchenOrders already contains only KITCHEN status orders
            const relevantOrders = kitchenOrders;

            // --- Manual Grouping Logic ---
            const tableOrdersMap = {};
            const channelOrdersMap = {};

            relevantOrders.forEach(order => {
                // Filter out orders without items
                if (!order.items || order.items.length === 0) return;

                // Extract values and check if they are valid (not null, undefined, or empty string)
                const tableId = order.tableId || null;
                const priceVariant = order.priceVariant || null;

                const hasValidTableId = tableId !== null && tableId !== undefined && tableId !== '';
                // Consider "Default" as a valid priceVariant that should go to Default channel
                const isDefaultVariant = priceVariant === 'Default' || priceVariant === '⚡Default';
                const hasValidPriceVariant = priceVariant !== null && priceVariant !== undefined && priceVariant !== '' && !isDefaultVariant;

                // Log every order processing for debugging
                console.log(`[Dashboard Grouping] Order ID: ${order.id}, HasTableID: ${hasValidTableId}, HasPriceVariant: ${hasValidPriceVariant}, IsDefaultVariant: ${isDefaultVariant}`);
                console.log(`  TableID: '${tableId || ''}' (${typeof tableId}), PriceVariant: '${priceVariant || ''}' (${typeof priceVariant})`);

                // 1. Handle table assignments first - if there's a valid tableId
                if (hasValidTableId) {
                    if (!tableOrdersMap[tableId]) {
                        tableOrdersMap[tableId] = [];
                    }
                    tableOrdersMap[tableId].push(order);
                    console.log(`[Dashboard Grouping]   Assigned to Table: ${tableId}`);
                }
                // 2. Handle specific non-Default price variant channels (if no tableId and variant is meaningful)
                else if (hasValidPriceVariant) {
                    if (!channelOrdersMap[priceVariant]) {
                        channelOrdersMap[priceVariant] = [];
                    }
                    channelOrdersMap[priceVariant].push(order);
                    console.log(`[Dashboard Grouping]   Assigned to Channel: ${priceVariant}`);
                }
                // 3. Handle Default channel for both cases:
                //    - orders explicitly marked with Default variant
                //    - orders without any tableId or meaningful priceVariant
                else {
                    if (!channelOrdersMap['Default']) {
                        channelOrdersMap['Default'] = [];
                    }
                    channelOrdersMap['Default'].push(order);

                    if (isDefaultVariant) {
                        console.log(`[Dashboard Grouping]   Assigned to Channel: Default (Explicitly marked as Default)`);
                    } else {
                        console.log(`[Dashboard Grouping]   Assigned to Channel: Default (No tableId or priceVariant)`);
                    }
                }
            });
            // --- End Manual Grouping Logic --- 

            // Summarize the final assignment counts
            console.log(`[Dashboard Grouping Summary] Final assignments:`);
            console.log(`  - Total orders processed: ${relevantOrders.length}`);
            console.log(`  - Tables: ${Object.keys(tableOrdersMap).length} tables with orders`);
            console.log(`  - Channels: ${Object.keys(channelOrdersMap).length} channels with orders`);
            if (channelOrdersMap['Default']) {
                console.log(`  - Default channel: ${channelOrdersMap['Default'].length} orders`);
            } else {
                console.log(`  - Default channel: Not created (no orders)`);
            }

            // Get price variants from seller profile
            const priceVariants = (seller?.priceVariants || [])
                .map(v => v.title)
                .filter(Boolean);

            // Also collect unique price variants from orders
            const orderPriceVariants = new Set();
            relevantOrders.forEach(order => {
                if (order.priceVariant && order.priceVariant !== '') {
                    orderPriceVariants.add(order.priceVariant);
                }
            });

            // Combine both sources
            const allPriceVariants = [...new Set([...priceVariants, ...orderPriceVariants])];

            // Always ensure we have a Default variant for channel creation
            if (!allPriceVariants.includes('Default')) {
                allPriceVariants.unshift('Default');
            }

            // Log all variants
            console.log(`[Dashboard] Price variants from profile: ${priceVariants.join(', ')}`);
            console.log(`[Dashboard] Price variants from orders: ${[...orderPriceVariants].join(', ')}`);
            console.log(`[Dashboard] Combined price variants: ${allPriceVariants.join(', ')}`);

            // Create channel definitions based on all defined price variants
            const normalizedNames = new Set();
            const orderChannels = [];

            allPriceVariants.forEach(variant => {
                const normalizedName = variant.toLowerCase();
                if (!normalizedNames.has(normalizedName)) {
                    normalizedNames.add(normalizedName);
                    orderChannels.push({
                        id: variant, // Use the variant title as ID
                        title: variant,
                        type: 'price_variant',
                        isChannel: true
                    });
                }
            });

            // Convert seller tables to the format we need
            const formattedTables = (seller?.tables || []).map(table => ({
                id: table.id || table.title, // Use title as fallback id
                title: table.title,
                desc: table.desc,
                type: table.type || 'dine_in',
                section: table.section || 'main', // Provide a default section
                isTable: true
            }));

            // Also collect unique tableIds from orders that are not in the seller profile
            const profileTableIds = new Set(formattedTables.map(table => table.id));
            const orderTableIds = new Set();

            relevantOrders.forEach(order => {
                if (order.tableId && !profileTableIds.has(order.tableId)) {
                    orderTableIds.add(order.tableId);
                }
            });

            // Add dynamic tables from orders
            const dynamicTables = [...orderTableIds].map(tableId => ({
                id: tableId,
                title: tableId,
                type: 'dine_in',
                section: 'dynamic', // Mark these as dynamic
                isTable: true
            }));

            // Combine profile tables with dynamic tables from orders
            const allTables = [...formattedTables, ...dynamicTables];

            console.log(`[Dashboard] Tables from profile: ${formattedTables.length}`);
            console.log(`[Dashboard] Dynamic tables from orders: ${dynamicTables.length}`);
            console.log(`[Dashboard] Combined tables: ${allTables.length}`);

            // Assign orders to tables using the map
            const tablesWithOrders = allTables.map(table => {
                const tableOrdersList = tableOrdersMap[table.id] || []; // Use table.id for lookup
                let oldestOrderDate = null;
                if (tableOrdersList.length > 0) {
                    oldestOrderDate = tableOrdersList
                        .map(o => o.currentStatus?.date)
                        .filter(Boolean) // Ensure date exists before parsing/comparing
                        .reduce((oldest, current) => {
                            const oldestD = parseDate(oldest);
                            const currentD = parseDate(current);
                            // Handle cases where parseDate might return null
                            if (!currentD) return oldest;
                            if (!oldestD) return current;
                            return oldestD < currentD ? oldest : current;
                        }); // No need for initial value if we filter nulls first
                }

                return {
                    ...table,
                    orders: tableOrdersList,
                    duration: oldestOrderDate ? getTimeDuration(oldestOrderDate) : null
                };
            });

            // Assign orders to channels using the map
            const channelsWithOrders = orderChannels.map(channel => {
                const channelOrdersList = channelOrdersMap[channel.id] || []; // Use channel.id (variant title) for lookup
                let oldestOrderDate = null;
                if (channelOrdersList.length > 0) {
                    oldestOrderDate = channelOrdersList
                        .map(o => o.currentStatus?.date)
                        .filter(Boolean)
                        .reduce((oldest, current) => {
                            const oldestD = parseDate(oldest);
                            const currentD = parseDate(current);
                            if (!currentD) return oldest;
                            if (!oldestD) return current;
                            return oldestD < currentD ? oldest : current;
                        });
                }

                return {
                    ...channel,
                    orders: channelOrdersList,
                    duration: oldestOrderDate ? getTimeDuration(oldestOrderDate) : null
                };
            });

            // Update state
            setTables(tablesWithOrders);
            setChannels(channelsWithOrders);

            // Update dashboard metrics (use all fetched orders for metrics)
            // Ensure calculateDashboardMetrics can handle the 'orders' state format
            const metrics = calculateDashboardMetrics(orders);
            setDashboardMetrics(metrics);
        } catch (err) {
            console.error('Error processing orders:', err);
            setError('Failed to process orders data');
        }
        // Update dependencies: Now depends on 'seller' and the locally fetched 'kitchenOrders'
    }, [seller, kitchenOrders]);

    // Fetch orders based on current filter
    React.useEffect(() => {
        if (showCompletedOrders) {
            // Clean up any existing completed orders listener before creating a new one
            if (completedOrdersUnsubscribe) {
                completedOrdersUnsubscribe();
            }
            // Set up the listener for completed orders
            setupCompletedOrdersListener();
        }
    }, [dateFilter, customDateRange, showCompletedOrders]);

    // Function to show the add table modal
    const showAddTableModal = () => {
        setIsAddTableModalOpen(true);
    };

    // Function to show the rename room modal
    const showRenameRoomModal = (tableId, variant) => {
        // Check if ModalManager is available
        if (window.ModalManager && typeof window.ModalManager.createCenterModal === 'function') {
            // Use ModalManager directly
            const modalId = 'rename-room-modal-' + Date.now();
            const initialTitle = tableId || variant || '';
            const modalTitle = tableId ? "Rename Table" : "Rename Channel";

            const content = `
                <div id="rename-room-form">
                    <div id="rename-error-container" class="mb-4 hidden p-3 bg-red-50 text-red-700 rounded-md"></div>
                    <div class="mb-6">
                        <label class="block text-gray-700 mb-2" for="room-title">
                            Title
                        </label>
                        <input
                            type="text"
                            id="room-title"
                            value="${initialTitle}"
                            class="w-full px-3 py-2 border rounded-md focus:outline-none focus:ring-2 focus:ring-blue-500"
                            placeholder="eg. T1"
                        />
                    </div>
                </div>
            `;

            const actions = `
                <div class="flex justify-end gap-3">
                    <button
                        id="cancel-rename"
                        type="button"
                        class="px-4 py-2 border rounded-md hover:bg-gray-50"
                    >
                        Cancel
                    </button>
                    <button
                        id="save-rename"
                        type="button"
                        class="px-4 py-2 bg-blue-600 text-white rounded-md hover:bg-blue-700"
                    >
                        Save
                    </button>
                </div>
            `;

        } else {
            // Fallback to original React component modal
            setSelectedTableId(tableId);
            setSelectedVariant(variant);
            setIsRenameRoomModalOpen(true);
        }
    };

    // Helper function to calculate start date based on filter
    const calculateStartDate = (filter, customStart = null) => {
        const now = new Date();
        const customStartDate = parseDate(customStart);

        switch (filter) {
            case 'today':
                return new Date(now.getFullYear(), now.getMonth(), now.getDate());
            case 'yesterday':
                const yesterday = new Date(now);
                yesterday.setDate(yesterday.getDate() - 1);
                return new Date(yesterday.getFullYear(), yesterday.getMonth(), yesterday.getDate());
            case '7days':
                const sevenDaysAgo = new Date(now);
                sevenDaysAgo.setDate(sevenDaysAgo.getDate() - 6);
                return new Date(sevenDaysAgo.getFullYear(), sevenDaysAgo.getMonth(), sevenDaysAgo.getDate());
            case '30days':
                const thirtyDaysAgo = new Date(now);
                thirtyDaysAgo.setDate(thirtyDaysAgo.getDate() - 29);
                return new Date(thirtyDaysAgo.getFullYear(), thirtyDaysAgo.getMonth(), thirtyDaysAgo.getDate());
            case 'custom':
                return customStartDate || now;
            default:
                return new Date(now.getFullYear(), now.getMonth(), now.getDate());
        }
    };

    // Helper function to calculate end date based on filter
    const calculateEndDate = (filter, customEnd = null) => {
        const now = new Date();
        const customEndDate = parseDate(customEnd);

        switch (filter) {
            case 'today':
                return now;
            case 'yesterday':
                const yesterday = new Date(now);
                yesterday.setDate(yesterday.getDate() - 1);
                return new Date(yesterday.getFullYear(), yesterday.getMonth(), yesterday.getDate(), 23, 59, 59);
            case '7days':
                return now;
            case '30days':
                return now;
            case 'custom':
                return customEndDate || now;
            default:
                return now;
        }
    };

    // Handle room click
    const handleRoomClick = (tableId, variant) => {
        setSelectedRoomTableId(tableId);
        setSelectedRoomVariant(variant);
        setIsOrderRoomOpen(true);

        // Enhanced debugging for OrderRoom
        console.log(`[Dashboard] Opening OrderRoom for ${tableId ? `Table ${tableId}` : variant || 'Default'} showing KITCHEN status orders`);

        // Check what data we're sending to OrderRoom
        if (getOrdersForSource) {
            const previewOrders = getOrdersForSource(tableId, variant, "KITCHEN");
            console.log(`[Dashboard] Preview: OrderRoom will receive ${previewOrders.length} orders for ${tableId ? `Table ${tableId}` : variant || 'Default'}`);

            if (previewOrders.length === 0 && variant === 'Swiggy') {
                // Special case for Swiggy which shows in tile but not in OrderRoom
                console.log(`[Dashboard] WARNING: Swiggy channel shows 0 orders in preview. This may indicate a data inconsistency!`);
                console.log(`[Dashboard] Checking all KITCHEN orders for Swiggy data...`);

                const allKitchenOrders = kitchenOrders.filter(o =>
                    (o.priceVariant === 'Swiggy' || o.tableId === 'Swiggy') &&
                    o.currentStatus?.label === 'KITCHEN'
                );

                console.log(`[Dashboard] Found ${allKitchenOrders.length} raw KITCHEN status orders with Swiggy data`);
                if (allKitchenOrders.length > 0) {
                    console.log(`[Dashboard] First Swiggy order:`, {
                        id: allKitchenOrders[0].id,
                        tableId: allKitchenOrders[0].tableId || null,
                        priceVariant: allKitchenOrders[0].priceVariant || null,
                        status: allKitchenOrders[0].currentStatus?.label,
                        items: allKitchenOrders[0].items?.length || 0
                    });
                }
            }
        }
    };

    // Calculate dashboard metrics from orders data
    const calculateDashboardMetrics = (allOrders) => {
        try {
            if (!allOrders || !Array.isArray(allOrders)) {
                console.error('[Dashboard Metrics] Invalid orders data:', allOrders);
                return {
                    todayOrders: 0,
                    todayRevenue: 0,
                    newCustomers: 0,
                    avgOrderValue: 0,
                    avgServiceTime: 0,
                    todayOrdersTrend: 0,
                    todayRevenueTrend: 0,
                    newCustomersTrend: 0,
                    avgOrderValueTrend: 0,
                    avgServiceTimeTrend: 0
                };
            }

            console.log(`[Dashboard Metrics] Calculating metrics from ${allOrders.length} orders`);

            // Create date objects for today and yesterday
            const now = new Date();
            const startOfToday = new Date(now.getFullYear(), now.getMonth(), now.getDate());
            const startOfYesterday = new Date(now.getFullYear(), now.getMonth(), now.getDate() - 1);

            // Filter orders for today and yesterday
            const todayOrders = allOrders.filter(order => {
                const orderDate = order.date;
                return orderDate && orderDate >= startOfToday;
            });

            const yesterdayOrders = allOrders.filter(order => {
                const orderDate = order.date;
                return orderDate && orderDate >= startOfYesterday && orderDate < startOfToday;
            });

            console.log(`[Dashboard Metrics] Found ${todayOrders.length} orders for today and ${yesterdayOrders.length} for yesterday`);

            // Calculate today's metrics
            const todayOrdersCount = todayOrders.length;

            // Calculate revenue (include all orders for now, not just paid)
            const todayRevenue = todayOrders.reduce((sum, order) => {
                // Calculate total from items
                const itemsTotal = order.items?.reduce((total, item) => {
                    const price = Number(item.price) || 0;
                    const quantity = Number(item.quantity || item.qnt || 1);
                    return total + (price * quantity);
                }, 0) || 0;

                return sum + itemsTotal;
            }, 0);

            console.log(`[Dashboard Metrics] Today's revenue: ${todayRevenue}`);

            // Calculate yesterday's metrics for trend comparison
            const yesterdayOrdersCount = yesterdayOrders.length;
            const yesterdayRevenue = yesterdayOrders.reduce((sum, order) => {
                const itemsTotal = order.items?.reduce((total, item) => {
                    const price = Number(item.price) || 0;
                    const quantity = Number(item.quantity || item.qnt || 1);
                    return total + (price * quantity);
                }, 0) || 0;

                return sum + itemsTotal;
            }, 0);

            // Get unique customer count for today
            const todayCustomerIds = new Set(todayOrders
                .filter(order => order.customer?.id)
                .map(order => order.customer.id));
            const newCustomersCount = todayCustomerIds.size;

            // Yesterday's unique customers
            const yesterdayCustomerIds = new Set(yesterdayOrders
                .filter(order => order.customer?.id)
                .map(order => order.customer.id));
            const yesterdayNewCustomersCount = yesterdayCustomerIds.size;

            // Calculate average order value for today's orders
            const avgOrderValue = todayOrdersCount > 0
                ? todayRevenue / todayOrdersCount
                : 0;

            // Calculate avg order value for yesterday
            const yesterdayAvgOrderValue = yesterdayOrdersCount > 0
                ? yesterdayRevenue / yesterdayOrdersCount
                : 1; // Avoid division by zero in trend calculation

            // Calculate service time (from PLACED to COMPLETED)
            let totalServiceTimeMinutes = 0;
            let serviceTimeOrderCount = 0;

            todayOrders.forEach(order => {
                if (order.status && Array.isArray(order.status)) {
                    const placedStatus = order.status.find(s => s.label === "PLACED");
                    const completedStatus = order.status.find(s => s.label === "COMPLETED");

                    if (placedStatus && completedStatus && placedStatus.date && completedStatus.date) {
                        const placedDate = placedStatus.date;
                        const completedDate = completedStatus.date;

                        if (placedDate && completedDate) {
                            const serviceTimeMinutes = (completedDate - placedDate) / (1000 * 60);
                            if (serviceTimeMinutes > 0 && serviceTimeMinutes < 1440) { // Less than a day
                                totalServiceTimeMinutes += serviceTimeMinutes;
                                serviceTimeOrderCount++;
                            }
                        }
                    }
                }
            });

            const avgServiceTime = serviceTimeOrderCount > 0
                ? totalServiceTimeMinutes / serviceTimeOrderCount
                : 0;

            // Calculate trends (percentage change from yesterday)
            const calculateTrend = (today, yesterday) => {
                if (yesterday === 0) return today > 0 ? 100 : 0;
                return ((today - yesterday) / yesterday) * 100;
            };

            const todayOrdersTrend = calculateTrend(todayOrdersCount, yesterdayOrdersCount);
            const todayRevenueTrend = calculateTrend(todayRevenue, yesterdayRevenue);
            const newCustomersTrend = calculateTrend(newCustomersCount, yesterdayNewCustomersCount);
            const avgOrderValueTrend = calculateTrend(avgOrderValue, yesterdayAvgOrderValue);

            // For service time, a negative trend is actually good (faster service)
            let avgServiceTimeTrend = 0;

            // Calculate yesterday's average service time
            let yesterdayTotalServiceTimeMinutes = 0;
            let yesterdayServiceTimeOrderCount = 0;

            yesterdayOrders.forEach(order => {
                if (order.status && Array.isArray(order.status)) {
                    const placedStatus = order.status.find(s => s.label === "PLACED");
                    const completedStatus = order.status.find(s => s.label === "COMPLETED");

                    if (placedStatus && completedStatus && placedStatus.date && completedStatus.date) {
                        const placedDate = placedStatus.date;
                        const completedDate = completedStatus.date;

                        if (placedDate && completedDate) {
                            const serviceTimeMinutes = (completedDate - placedDate) / (1000 * 60);
                            if (serviceTimeMinutes > 0 && serviceTimeMinutes < 1440) { // Less than a day
                                yesterdayTotalServiceTimeMinutes += serviceTimeMinutes;
                                yesterdayServiceTimeOrderCount++;
                            }
                        }
                    }
                }
            });

            const yesterdayAvgServiceTime = yesterdayServiceTimeOrderCount > 0
                ? yesterdayTotalServiceTimeMinutes / yesterdayServiceTimeOrderCount
                : 1; // Avoid division by zero

            // For service time, a negative trend is actually good (faster service)
            avgServiceTimeTrend = calculateTrend(avgServiceTime, yesterdayAvgServiceTime) * -1;

            const result = {
                todayOrders: todayOrdersCount,
                todayRevenue: todayRevenue,
                newCustomers: newCustomersCount,
                avgOrderValue: avgOrderValue,
                avgServiceTime: avgServiceTime,
                todayOrdersTrend: todayOrdersTrend,
                todayRevenueTrend: todayRevenueTrend,
                newCustomersTrend: newCustomersTrend,
                avgOrderValueTrend: avgOrderValueTrend,
                avgServiceTimeTrend: avgServiceTimeTrend
            };

            console.log('[Dashboard Metrics] Calculated metrics:', result);
            return result;
        } catch (err) {
            console.error('Error calculating dashboard metrics:', err);
            return {
                todayOrders: 0,
                todayRevenue: 0,
                newCustomers: 0,
                avgOrderValue: 0,
                avgServiceTime: 0,
                todayOrdersTrend: 0,
                todayRevenueTrend: 0,
                newCustomersTrend: 0,
                avgOrderValueTrend: 0,
                avgServiceTimeTrend: 0
            };
        }
    };

    // Check SDK availability when component mounts
    React.useEffect(() => {
        if (!window.sdk || !window.sdk.db.collection) {
            console.error("SDK is not available or not properly initialized");
            setError("SDK is not available. Some features may not work properly.");
        }
    }, []);

    // Fetch QR orders and set up real-time listeners
    React.useEffect(() => {
        // Initial fetch for PLACED orders (QR tab)
        setupPlacedOrdersListener();

        // Set up real-time listener for KITCHEN orders
        setupKitchenOrdersListener();

        // Cleanup listeners on component unmount
        return () => {
            // Clean up Firestore listeners
            if (kitchenOrdersUnsubscribe) {
                kitchenOrdersUnsubscribe();
            }
            if (completedOrdersUnsubscribe) {
                completedOrdersUnsubscribe();
            }
            if (placedOrdersUnsubscribe) {
                placedOrdersUnsubscribe();
            }
        };
    }, []); // Empty dependency array means this runs once on mount

    // Set up real-time listener for KITCHEN orders
    const setupKitchenOrdersListener = () => {
        try {
            // Check if SDK is available
            if (!window.sdk || !window.sdk.db.collection) {
                console.error("SDK is not available or not properly initialized");
                setError("SDK is not available. Please try again later.");
                return;
            }

            console.log("[Kitchen Listener] Setting up real-time listener for KITCHEN orders");

            // Query for KITCHEN orders - mirrors the Flutter implementation
            const kitchenQuery = window.sdk.db.collection("Orders")
                .where("currentStatus.label", "==", "KITCHEN")
                .orderBy("date", "desc")
                .limit(100); // Increased limit for better pagination

            // Set up real-time listener
            const unsubscribe = kitchenQuery.onSnapshot(
                (snapshot) => {
                    // Process the snapshot data
                    const kitchenOrdersData = snapshot.docs
                        .map(doc => ({
                            id: doc.id,
                            ...doc.data(),
                            date: parseDate(doc.data().date),
                            // Parse status dates properly
                            status: Array.isArray(doc.data().status)
                                ? doc.data().status.map(s => ({
                                    ...s,
                                    date: parseDate(s.date)
                                }))
                                : []
                        }))
                        .filter(order => order.items && order.items.length > 0);

                    console.log(`[Kitchen Listener] Received ${kitchenOrdersData.length} KITCHEN orders`);

                    // Update state with the real-time KITCHEN orders data
                    setKitchenOrders(kitchenOrdersData);

                    // Also fetch recent COMPLETED orders for metrics
                    fetchRecentCompletedOrders(kitchenOrdersData);

                    console.log(`[Realtime update] ${kitchenOrdersData.length} KITCHEN orders (real-time listener active)`);
                },
                (error) => {
                    console.error('Error in KITCHEN orders listener:', error);
                    setError(`Failed to listen to kitchen orders updates: ${error.message}`);
                }
            );

            // Save the unsubscribe function
            setKitchenOrdersUnsubscribe(() => unsubscribe);
        } catch (err) {
            console.error('Error setting up kitchen orders listener:', err);
            setError('Failed to set up kitchen orders listener');
        }
    };

    // Fetch recent COMPLETED orders for metrics only
    const fetchRecentCompletedOrders = async (kitchenOrdersData) => {
        try {
            // Check if SDK is available
            if (!window.sdk || !window.sdk.db.collection) {
                console.error("SDK is not available or not properly initialized");
                return;
            }

            // Get start of today for metrics calculation
            const now = new Date();
            const startOfToday = new Date(now.getFullYear(), now.getMonth(), now.getDate());
            const startOfYesterday = new Date(now.getFullYear(), now.getMonth(), now.getDate() - 1);

            // Fetch ALL recent orders for metrics (both COMPLETED and other statuses for today/yesterday)
            const recentCompletedQuery = window.sdk.db.collection("Orders")
                .orderBy("date", "desc")
                .where("date", ">=", startOfYesterday) // Get at least yesterday's orders
                .limit(300); // Increased limit to ensure we get all relevant orders

            const completedSnapshot = await recentCompletedQuery.get();

            const completedOrdersData = completedSnapshot.docs.map(doc => {
                const data = doc.data();
                return {
                    id: doc.id,
                    ...data,
                    // Ensure date is properly parsed from Firestore timestamps
                    date: parseDate(data.date),
                    // Parse status dates properly
                    status: Array.isArray(data.status)
                        ? data.status.map(s => ({
                            ...s,
                            date: parseDate(s.date)
                        }))
                        : []
                };
            });

            console.log(`[Dashboard Metrics] Fetched ${completedOrdersData.length} orders for metrics calculation`);

            // Log date ranges for debugging
            console.log(`[Dashboard Metrics] Today starts at: ${startOfToday.toISOString()}`);
            console.log(`[Dashboard Metrics] Yesterday starts at: ${startOfYesterday.toISOString()}`);

            // Count how many orders are from today for debugging
            const todayOrdersCount = completedOrdersData.filter(order => {
                const orderDate = order.date;
                return orderDate && orderDate >= startOfToday;
            }).length;

            console.log(`[Dashboard Metrics] Orders from today: ${todayOrdersCount}`);

            // Combine KITCHEN and recent orders for the metrics state
            const allMetricsOrders = [...kitchenOrdersData, ...completedOrdersData];
            setOrders(allMetricsOrders);

            // Calculate metrics immediately instead of waiting for state update
            const metrics = calculateDashboardMetrics(allMetricsOrders);
            setDashboardMetrics(metrics);

            console.log(`[Dashboard Metrics] Updated metrics:`, metrics);
        } catch (err) {
            console.error('Error fetching orders for metrics:', err);
        }
    };

    // Set up real-time listener for PLACED orders
    const setupPlacedOrdersListener = () => {
        try {
            setLoadingQrOrders(true);
            setErrorQrOrders(null);

            // Check if SDK is available
            if (!window.sdk || !window.sdk.db.collection) {
                console.error("SDK is not available or not properly initialized");
                setErrorQrOrders("SDK is not available. Please try again later.");
                setLoadingQrOrders(false);
                return;
            }

            console.log("[PLACED Listener] Setting up real-time listener for PLACED orders");

            // Query for PLACED orders - similar to the KITCHEN orders listener
            const placedQuery = window.sdk.db.collection("Orders")
                .where("currentStatus.label", "==", "PLACED")
                .orderBy("date", "desc")
                .limit(100); // Increased limit for better pagination

            // Set up real-time listener
            const unsubscribe = placedQuery.onSnapshot(
                (snapshot) => {
                    // Process the snapshot data
                    const placedOrdersData = snapshot.docs
                        .map(doc => ({
                            id: doc.id,
                            ...doc.data(),
                            date: parseDate(doc.data().date)
                        }));

                    // Update state with the real-time PLACED orders data
                    setQrOrders(placedOrdersData);
                    setLoadingQrOrders(false);

                    console.log(`[Realtime update] ${placedOrdersData.length} PLACED orders (real-time listener active)`);
                },
                (error) => {
                    console.error('Error in PLACED orders listener:', error);
                    setErrorQrOrders(`Failed to listen to QR orders updates: ${error.message}`);
                    setLoadingQrOrders(false);
                }
            );

            // Save the unsubscribe function
            setPlacedOrdersUnsubscribe(() => unsubscribe);
        } catch (err) {
            console.error('Error setting up PLACED orders listener:', err);
            setErrorQrOrders(`Failed to set up PLACED orders listener: ${err.message}`);
            setLoadingQrOrders(false);
        }
    };

    // Keep the handleAcceptOrder function for accepting orders
    const handleAcceptOrder = async (orderId) => {
        try {
            setLoadingQrOrders(true);

            // Check if SDK is available
            if (!window.sdk || !window.sdk.db.collection) {
                throw new Error('SDK is not available or not properly initialized');
            }

            // Fetch the order first to log its current state
            const orderRef = window.sdk.db.collection("Orders").doc(orderId);
            const orderDoc = await orderRef.get();

            if (!orderDoc.exists) {
                throw new Error(`Order ${orderId} not found`);
            }

            const orderData = orderDoc.data();
            console.log(`[handleAcceptOrder] Before update - Order ${orderId}:`, {
                tableId: orderData.tableId || 'null/undefined',
                priceVariant: orderData.priceVariant || 'null/undefined',
                currentStatus: orderData.currentStatus,
                statusCount: orderData.status?.length || 0
            });

            // Create status entry for kitchen processing - use KITCHEN status to be consistent with OrderRoom
            const statusEntry = {
                label: 'KITCHEN',
                date: new Date()
            };

            // Update the order status
            await orderRef.update({
                currentStatus: statusEntry,
                // Use SDK's fieldValue.arrayUnion instead of firebase.firestore
                status: window.sdk.fieldValue.arrayUnion(statusEntry)
            });

            // Fetch the updated order to confirm changes
            const updatedOrderDoc = await orderRef.get();
            const updatedOrderData = updatedOrderDoc.data();

            console.log(`[handleAcceptOrder] After update - Order ${orderId}:`, {
                tableId: updatedOrderData.tableId || 'null/undefined',
                priceVariant: updatedOrderData.priceVariant || 'null/undefined',
                currentStatus: updatedOrderData.currentStatus,
                statusCount: updatedOrderData.status?.length || 0
            });

            // Show success message
            showToast("Order accepted successfully");
            console.log(`Order ${orderId} moved to KITCHEN status and will appear in tables/channels`);

            // Extra check - force refresh of kitchen orders listener by calling setupKitchenOrdersListener
            console.log("Refreshing kitchen orders listener to ensure the updated order appears...");
            if (kitchenOrdersUnsubscribe) {
                kitchenOrdersUnsubscribe();
            }
            setupKitchenOrdersListener();
        } catch (err) {
            console.error('Error accepting order:', err);
            showToast(`Failed to accept order: ${err.message}`, "error");
        } finally {
            setLoadingQrOrders(false);
        }
    };

    const handleRejectOrder = async (orderId) => {
        try {
            setLoadingQrOrders(true);

            // Check if SDK is available
            if (!window.sdk || !window.sdk.db.collection) {
                throw new Error('SDK is not available or not properly initialized');
            }

            // Create status entry for rejected
            const statusEntry = {
                label: 'CANCELLED',
                date: new Date()
            };

            // Update the order status directly without checking if it exists
            const orderRef = window.sdk.db.collection("Orders").doc(orderId);

            // Update with array union for atomicity
            await orderRef.update({
                currentStatus: statusEntry,
                // Use a server-side array union to append the status without needing to read first
                status: window.sdk.fieldValue.arrayUnion(statusEntry)
            });

            // Show success message
            showToast("Order rejected successfully");
        } catch (err) {
            console.error('Error rejecting order:', err);
            showToast(`Failed to reject order: ${err.message}`, "error");
        } finally {
            setLoadingQrOrders(false);
        }
    };

    const handlePrintBill = async (orderId) => {
        try {
            // Check if SDK is available
            if (!window.sdk || !window.sdk.db.collection) {
                throw new Error('SDK is not available or not properly initialized');
            }

            console.log(`[Dashboard] Attempting to print bill for order: ${orderId}`);

            // Check if bill printing is available in SDK and print directly without checking if order exists
            if (window.sdk.bill && typeof window.sdk.bill.print === 'function') {
                console.log(`[Dashboard] Using SDK bill.print function`);
                await window.sdk.bill.print(orderId);
                showToast("Bill printed successfully");
            } else if (window.BluetoothPrinting && window.PrintTemplate) {
                // Use our own implementation with PrintTemplate and BluetoothPrinting
                console.log(`[Dashboard] Using BluetoothPrinting with PrintTemplate`);

                try {
                    // Fetch the order data
                    const orderDoc = await window.sdk.db.collection("Orders").doc(orderId).get();
                    const orderData = orderDoc.data();

                    if (!orderData) {
                        throw new Error("Order not found");
                    }

                    // Print the bill using BluetoothPrinting
                    const success = await window.BluetoothPrinting.printBill(orderId);

                    if (success) {
                        showToast("Bill printed successfully");
                    } else {
                        throw new Error("Printing failed");
                    }
                } catch (printError) {
                    console.error('Error in BluetoothPrinting:', printError);
                    throw printError;
                }
            } else if (window.sdk.kot && typeof window.sdk.kot.print === 'function') {
                // Fallback to KOT printing if bill printing is not available
                console.log(`[Dashboard] Bill print not available, falling back to KOT print`);
                await window.sdk.kot.print(orderId);
                showToast("KOT printed successfully");
            } else {
                // Fallback for development/testing
                console.log('[Dashboard] Print simulation for order:', orderId);
                showToast("Print simulation: Bill printed successfully");
            }
        } catch (err) {
            console.error('Error printing bill:', err);
            showToast(`Failed to print bill: ${err.message}`, "error");
        }
    };

    // Format a number with commas
    const formatNumber = (num) => {
        return num.toLocaleString('en-IN');
    };

    // Format a currency value
    const formatCurrency = (amount) => {
        return '₹ ' + amount.toLocaleString('en-IN', {
            minimumFractionDigits: 0,
            maximumFractionDigits: 0
        });
    };

    // Set up real-time listener for COMPLETED orders with date filtering
    const setupCompletedOrdersListener = () => {
        try {
            setLoadingCompletedOrders(true);
            setErrorCompletedOrders(null);

            // Check if SDK is available
            if (!window.sdk || !window.sdk.db.collection) {
                console.error("SDK is not available or not properly initialized");
                setErrorCompletedOrders("SDK is not available. Please try again later.");
                setLoadingCompletedOrders(false);
                return;
            }

            console.log("[COMPLETED Listener] Setting up real-time listener for COMPLETED orders");

            // Calculate date range based on selected filter
            const startDate = calculateStartDate(dateFilter, customDateRange.startDate);
            const endDate = calculateEndDate(dateFilter, customDateRange.endDate);

            // Query specifically for COMPLETED orders only
            let ordersQuery = window.sdk.db.collection("Orders")
                .where("currentStatus.label", "==", "COMPLETED")
                .orderBy("date", "desc")
                .limit(100);

            // Set up real-time listener
            const unsubscribe = ordersQuery.onSnapshot(
                (snapshot) => {
                    if (!snapshot || !snapshot.docs) {
                        setErrorCompletedOrders("Failed to fetch completed orders data");
                        setLoadingCompletedOrders(false);
                        return;
                    }

                    const fetchedOrders = snapshot.docs.map(doc => {
                        const data = doc.data();
                        return {
                            id: doc.id,
                            ...data,
                            // Ensure date is properly handled
                            date: parseDate(data.date)
                        };
                    });

                    // Client-side filtering for date range
                    const filteredOrders = fetchedOrders.filter(order => {
                        // Get order date
                        const orderDate = order.date;
                        if (!orderDate) return false;

                        // Check if within date range
                        return orderDate >= startDate && orderDate <= endDate;
                    });

                    // Store filtered completed orders
                    setOrders(filteredOrders);
                    setLoadingCompletedOrders(false);

                    console.log(`[Realtime update] Fetched ${fetchedOrders.length} COMPLETED orders, ${filteredOrders.length} matched the selected date range (real-time listener active)`);
                },
                (error) => {
                    console.error('Error in COMPLETED orders listener:', error);
                    setErrorCompletedOrders(`Failed to listen to completed orders updates: ${error.message}`);
                    setLoadingCompletedOrders(false);
                }
            );

            // Save the unsubscribe function
            setCompletedOrdersUnsubscribe(() => unsubscribe);
        } catch (err) {
            console.error('Error setting up completed orders listener:', err);
            setErrorCompletedOrders(`Failed to set up completed orders listener: ${err.message}`);
            setLoadingCompletedOrders(false);
        }
    };

    // Handle date range selection for custom filter

    // Handle scroll to load more items (restore this function)
    const handleScroll = (e) => {
        const { scrollTop, scrollHeight, clientHeight } = e.target;

        // Check if scrolled to bottom and not already loading
        if (scrollHeight - scrollTop <= clientHeight * 1.2 && !isLoadingMore && qrOrders.length >= loadedItemCount) {
            setIsLoadingMore(true);

            // Increase the limit and fetch more orders
            setLoadedItemCount(prev => prev + 50);

            // Reset loading state after a delay
            setTimeout(() => {
                setIsLoadingMore(false);
            }, 2000);
        }
    };

    // Handle access role management
    const handlePrintTemplateManagement = () => {
        if (!window.ModalManager || !window.sdk) {
            showToast("System components not loaded. Please try again later.");
            return;
        }

        // Ensure PrintTemplate is available
        if (!window.PrintTemplate) {
            console.error("PrintTemplate class is not available. Loading from PrintTemplate.js");
            showToast("Loading print template system...");

            // Try to load PrintTemplate.js dynamically if not already loaded
            const scriptElement = document.createElement('script');
            scriptElement.src = 'js/utils/PrintTemplate.js';
            scriptElement.onload = () => {
                console.log("PrintTemplate.js loaded successfully");
                // Retry after loading
                setTimeout(() => handlePrintTemplateManagement(), 500);
            };
            scriptElement.onerror = () => {
                console.error("Failed to load PrintTemplate.js");
                showToast("Failed to load print template system", "error");
            };
            document.head.appendChild(scriptElement);
            return;
        }

        // Create modal
<<<<<<< HEAD
=======
        const modal = window.ModalManager.createCenterModal({
            id: 'print-template-modal',
            title: "Print Template",
            content: `
                <div class="grid grid-cols-1 lg:grid-cols-2 gap-6">
                    <!-- Left column: Template editor -->
                    <div class="space-y-6">
                        <div id="print-template-error-container" class="hidden p-3 bg-red-50 text-red-700 rounded-md"></div>

                        <div class="flex space-x-2 border-b">
                            <button id="bill-tab" class="px-4 py-2 bg-red-500 text-white focus:outline-none">BILL</button>
                            <button id="kot-tab" class="px-4 py-2 border border-gray-200 text-gray-700 focus:outline-none">KOT</button>
                        </div>

                        <div class="space-y-4">
                            <div class="flex justify-between items-center">
                                <h3 class="text-lg font-medium">Template Sections</h3>
                                <button id="add-section-btn" class="p-2 text-red-500 hover:bg-red-50 rounded-full">
                                    <i class="ph ph-plus"></i>
                                </button>
                            </div>
                            <div id="template-sections" class="space-y-4">
                                <!-- Template sections will be rendered here -->
                            </div>
                        </div>
                    </div>

                    <!-- Right column: Live preview -->
                    <div class="space-y-4">
                        <div class="flex justify-between items-center">
                            <h3 class="text-lg font-medium">Live Preview</h3>
                        </div>
                        
                        <div class="bg-gray-50 p-3 rounded-md text-sm text-gray-700 flex items-start">
                            <i class="ph ph-info mr-2 mt-0.5 text-gray-500"></i>
                            <p>Make changes to the template sections on the left, then click <strong>Refresh Preview</strong> to see how your receipt will look.</p>
                        </div>
                        
                        <div class="border-2 border-dashed border-gray-300 p-4 rounded-lg min-h-[500px] overflow-auto">
                            <div id="live-preview-container" class="text-sm">
                                <!-- Live preview content will be rendered here -->
                            </div>
                        </div>
                    </div>
                </div>
            `,
            actions: `
                <div class="flex justify-between p-4">
                    <button id="refresh-preview-btn" class="px-4 py-2 border rounded-md hover:bg-gray-50">
                        <i class="ph ph-arrows-clockwise mr-1"></i> Refresh Preview
                    </button>
                    <div class="space-x-3">
                        <button id="reset-template-btn" class="px-4 py-2 border text-red-500 rounded-md hover:bg-red-50">Reset</button>
                        <button id="save-template-btn" class="px-4 py-2 bg-red-500 text-white rounded-md hover:bg-red-600">Save</button>
                    </div>
                </div>
            `,
            size: '2xl',
            onShown: (modalControl) => {
                const billTab = document.getElementById('bill-tab');
                const kotTab = document.getElementById('kot-tab');
                const templateSections = document.getElementById('template-sections');
                const addSectionBtn = document.getElementById('add-section-btn');
                const refreshPreviewBtn = document.getElementById('refresh-preview-btn');
                const resetBtn = document.getElementById('reset-template-btn');
                const saveBtn = document.getElementById('save-template-btn');
                const errorContainer = document.getElementById('print-template-error-container');
                const livePreviewContainer = document.getElementById('live-preview-container');

                let currentTemplateType = 'bill';
                let templates = {};

                // Check if seller has saved templates
                if (seller && seller.printTemplate) {
                    console.log("Loading saved print templates from seller profile:", seller.printTemplate);
                    templates = seller.printTemplate;
                } else {
                    console.log("No saved templates found, using defaults from PrintTemplate.js");
                    // Use PrintTemplate.js to create default templates
                    if (window.PrintTemplate) {
                        try {
                            // Ensure seller data has necessary fields
                            const sellerData = {
                                businessName: seller?.businessName || 'Your Business',
                                logo: seller?.logo || '',
                                phone: seller?.phone || '',
                                address: seller?.address || '',
                                website: seller?.storeLink || seller?.website || '',
                                gstIN: seller?.gstIN || seller?.gstNo || ''
                            };

                            // Create default bill template
                            const defaultBill = new window.PrintTemplate({
                                type: 'bill',
                                orderData: {}, // Empty order for default template
                                seller: sellerData
                            });

                            // Create default KOT template
                            const defaultKOT = new window.PrintTemplate({
                                type: 'kot',
                                orderData: {}, // Empty order for default template
                                seller: sellerData
                            });

                            templates = {
                                'bill': defaultBill.templateData || getDefaultBillTemplate(),
                                'kot': defaultKOT.templateData || getDefaultKOTTemplate()
                            };
                        } catch (error) {
                            console.error("Error creating default templates from PrintTemplate.js:", error);
                            console.log("Falling back to built-in default templates");
                            templates = {
                                'bill': getDefaultBillTemplate(),
                                'kot': getDefaultKOTTemplate()
                            };
                        }
                    } else {
                        console.warn("PrintTemplate.js not available, using built-in default templates");
                        templates = {
                            'bill': getDefaultBillTemplate(),
                            'kot': getDefaultKOTTemplate()
                        };
                    }
                }

                // Ensure both bill and kot templates exist and have valid sections
                if (!templates.bill || !templates.bill.sections || templates.bill.sections.length === 0) {
                    console.log("Bill template missing or invalid, using default");
                    templates.bill = getDefaultBillTemplate();
                }

                if (!templates.kot || !templates.kot.sections || templates.kot.sections.length === 0) {
                    console.log("KOT template missing or invalid, using default");
                    templates.kot = getDefaultKOTTemplate();
                }

                // Generate live preview content based on the current template
                function updateLivePreview() {
                    console.log("updateLivePreview called - generating HTML for template type:", currentTemplateType);
                    livePreviewContainer.innerHTML = generatePreviewHTML(currentTemplateType);
                    console.log("Live preview updated");
                }

                // Generate HTML for the preview
                function generatePreviewHTML(templateType) {
                    console.log("generatePreviewHTML called with templateType:", templateType);

                    // Create a mock test order for the preview
                    const testOrder = {
                        id: 'PREVIEW-123',
                        billNo: 'PREVIEW-123',
                        date: new Date(),
                        tableId: 'Preview',
                        priceVariant: 'Dine-in',
                        items: [
                            { title: 'Butter Chicken', quantity: 2, price: 299.50 },
                            { title: 'Jeera Rice', quantity: 1, price: 149.00 }
                        ],
                        discount: 50,
                        charges: [
                            { name: 'Service Charge', value: 30 }
                        ],
                        total: 733.00,
                        payMode: 'CASH'
                    };

                    // Check if we have a custom template and it has sections
                    const currentTemplate = templates[templateType];
                    console.log("Current template:", currentTemplate);

                    if (currentTemplate && currentTemplate.sections && currentTemplate.sections.length > 0) {
                        // Use the PrintTemplate class directly to generate HTML based on the current template
                        if (window.PrintTemplate) {
                            try {
                                console.log("Using PrintTemplate for preview with seller data:", seller);

                                // Ensure seller data has necessary fields
                                const sellerData = {
                                    businessName: seller?.businessName || 'Your Business',
                                    logo: seller?.logo || '',
                                    phone: seller?.phone || '',
                                    address: seller?.address || '',
                                    website: seller?.storeLink || seller?.website || '',
                                    gstIN: seller?.gstIN || seller?.gstNo || ''
                                };

                                // Create a PrintTemplate instance and generate HTML
                                const template = new window.PrintTemplate({
                                    orderData: testOrder,
                                    seller: sellerData,
                                    type: templateType,
                                    templateData: currentTemplate
                                });

                                const html = template.toHTML();
                                console.log("Generated HTML preview successfully");
                                return html;
                            } catch (error) {
                                console.error('Error generating template preview:', error);
                                return `<div class="text-center text-red-500 p-4">
                                    <i class="ph ph-warning-circle text-3xl mb-2"></i>
                                    <p>Error generating preview: ${error.message}</p>
                                    <pre class="mt-2 text-xs text-left bg-gray-100 p-2 rounded overflow-auto">${error.stack}</pre>
                                </div>`;
                            }
                        } else {
                            console.warn("window.PrintTemplate is not available");
                            return `<div class="text-center text-amber-500 p-4">
                                <i class="ph ph-warning-circle text-3xl mb-2"></i>
                                <p>PrintTemplate class is not available. Please refresh the page and try again.</p>
                            </div>`;
                        }
                    }

                    // Fallback to default preview if no template or PrintTemplate not available
                    return `
                        <div class="text-center">
                            <div class="w-20 h-20 mx-auto bg-red-100 rounded-full flex items-center justify-center mb-2">
                                <i class="ph ph-storefront text-red-500 text-2xl"></i>
                            </div>
                            <h2 class="text-xl font-bold">${seller?.businessName || 'Your Business Name'}</h2>
                        </div>
                        <div class="text-center text-sm text-gray-600 mt-2">
                            <p>Phone: ${seller?.phone || '1234567890'}</p>
                            <p>Address: ${seller?.address || '123 Main St'}</p>
                            <p>Web: ${seller?.storeLink || 'www.yourbusiness.com'}</p>
                            <p>GST: ${seller?.gstIN || 'GSTIN12345'}</p>
                        </div>
                        <div class="mt-4">
                            <p>Bill No: #12345</p>
                            <p>Order from: Dine-in</p>
                        </div>
                        <div class="mt-4 border-t border-b py-2">
                            <table class="w-full">
                                <thead>
                                    <tr class="text-left">
                                        <th class="py-1 px-2">Qt</th>
                                        <th class="py-1">Item</th>
                                        <th class="py-1 text-right">Price</th>
                                    </tr>
                                </thead>
                                <tbody>
                                    <tr>
                                        <td class="py-1 px-2">2</td>
                                        <td class="py-1">Butter Chicken</td>
                                        <td class="py-1 text-right">₹599</td>
                                    </tr>
                                    <tr>
                                        <td class="py-1 px-2">1</td>
                                        <td class="py-1">Jeera Rice</td>
                                        <td class="py-1 text-right">₹149</td>
                                    </tr>
                                </tbody>
                            </table>
                        </div>
                        <div class="mt-4 text-right">
                            <p>Sub Total: ₹748</p>
                            <p>Discount: -₹50</p>
                            <p>GST: ₹35</p>
                            <p class="font-bold mt-2">TOTAL: ₹733</p>
                        </div>
                        <div class="mt-4 text-right">
                            <p>Payment mode: Cash</p>
                        </div>
                        ${templateType === 'bill' ? `
                            <div class="mt-4 flex justify-center">
                                <div class="w-32 h-32 bg-gray-200 flex items-center justify-center">
                                    <i class="ph ph-qr-code text-4xl"></i>
                                </div>
                            </div>
                        ` : ''}
                        <div class="mt-4 text-center text-sm">
                            <p>Thank you!</p>
                            <p>${new Date().toLocaleString()}</p>
                        </div>
                    `;
                }

                // Render template sections
                function renderTemplateSections() {
                    console.log("Starting renderTemplateSections for type:", currentTemplateType);
                    templateSections.innerHTML = '';

                    const currentTemplate = templates[currentTemplateType];
                    if (!currentTemplate || !currentTemplate.sections) {
                        console.error("No template or sections found for type:", currentTemplateType);
                        return;
                    }

                    console.log("Rendering sections:", currentTemplate.sections);

                    currentTemplate.sections.forEach((section, index) => {
                        console.log("Rendering section", index, ":", section);

                        const sectionCard = document.createElement('div');
                        sectionCard.className = 'border rounded-lg p-4 bg-white shadow-sm mb-4';
                        sectionCard.dataset.index = index;

                        // Format toolbar
                        const toolbar = document.createElement('div');
                        toolbar.className = 'flex justify-between items-center mb-3';

                        const formatControls = document.createElement('div');
                        formatControls.className = 'flex items-center space-x-2';

                        // Font size selector
                        const fontSizeSelect = document.createElement('select');
                        fontSizeSelect.className = 'px-2 py-1 border rounded text-sm focus:outline-none focus:ring-2 focus:ring-red-500';
                        fontSizeSelect.innerHTML = `
                            <option value="20" ${section.fontSize === 20 ? 'selected' : ''}>Size 20</option>
                            <option value="22" ${section.fontSize === 22 ? 'selected' : ''}>Size 22</option>
                            <option value="24" ${section.fontSize === 24 ? 'selected' : ''}>Size 24</option>
                            <option value="26" ${section.fontSize === 26 ? 'selected' : ''}>Size 26</option>
                            <option value="28" ${section.fontSize === 28 ? 'selected' : ''}>Size 28</option>
                            <option value="30" ${section.fontSize === 30 ? 'selected' : ''}>Size 30</option>
                        `;

                        // Alignment selector
                        const alignmentSelect = document.createElement('select');
                        alignmentSelect.className = 'px-2 py-1 border rounded text-sm focus:outline-none focus:ring-2 focus:ring-red-500';
                        alignmentSelect.innerHTML = `
                            <option value="TextAlign.left" ${section.alignment === 'TextAlign.left' ? 'selected' : ''}>Left</option>
                            <option value="TextAlign.center" ${section.alignment === 'TextAlign.center' ? 'selected' : ''}>Center</option>
                            <option value="TextAlign.right" ${section.alignment === 'TextAlign.right' ? 'selected' : ''}>Right</option>
                        `;

                        // Style buttons container
                        const styleBtns = document.createElement('div');
                        styleBtns.className = 'flex items-center space-x-1';

                        // Bold button
                        const boldBtn = document.createElement('button');
                        boldBtn.className = `p-1.5 rounded ${section.isBold ? 'bg-red-100 text-red-500' : 'text-gray-500 hover:bg-gray-100'}`;
                        boldBtn.innerHTML = '<i class="ph ph-text-b"></i>';
                        boldBtn.title = 'Bold';

                        // Underline button
                        const underlineBtn = document.createElement('button');
                        underlineBtn.className = `p-1.5 rounded ${section.isUnderlined ? 'bg-red-100 text-red-500' : 'text-gray-500 hover:bg-gray-100'}`;
                        underlineBtn.innerHTML = '<i class="ph ph-text-underline"></i>';
                        underlineBtn.title = 'Underline';

                        // Delete button
                        const deleteBtn = document.createElement('button');
                        deleteBtn.className = 'p-1.5 rounded text-gray-400 hover:text-red-500 hover:bg-red-50';
                        deleteBtn.innerHTML = '<i class="ph ph-trash"></i>';
                        deleteBtn.title = 'Delete Section';

                        // Add event listeners
                        fontSizeSelect.addEventListener('change', () => {
                            templates[currentTemplateType].sections[index].fontSize = parseInt(fontSizeSelect.value);
                            updateLivePreview();
                        });

                        alignmentSelect.addEventListener('change', () => {
                            templates[currentTemplateType].sections[index].alignment = alignmentSelect.value;
                            const textArea = sectionCard.querySelector('textarea');
                            if (textArea) {
                                textArea.className = textArea.className.replace(/text-(left|center|right)/,
                                    alignmentSelect.value === 'TextAlign.center' ? 'text-center' :
                                        alignmentSelect.value === 'TextAlign.right' ? 'text-right' :
                                            'text-left'
                                );
                            }
                            updateLivePreview();
                        });

                        boldBtn.addEventListener('click', () => {
                            templates[currentTemplateType].sections[index].isBold = !templates[currentTemplateType].sections[index].isBold;
                            boldBtn.classList.toggle('bg-red-100');
                            boldBtn.classList.toggle('text-red-500');
                            const textArea = sectionCard.querySelector('textarea');
                            if (textArea) {
                                textArea.classList.toggle('font-bold');
                            }
                            updateLivePreview();
                        });

                        underlineBtn.addEventListener('click', () => {
                            templates[currentTemplateType].sections[index].isUnderlined = !templates[currentTemplateType].sections[index].isUnderlined;
                            underlineBtn.classList.toggle('bg-red-100');
                            underlineBtn.classList.toggle('text-red-500');
                            const textArea = sectionCard.querySelector('textarea');
                            if (textArea) {
                                textArea.classList.toggle('underline');
                            }
                            updateLivePreview();
                        });

                        deleteBtn.addEventListener('click', () => {
                            if (templates[currentTemplateType].sections.length <= 1) {
                                errorContainer.textContent = 'Cannot delete the last section. You need at least one section.';
                                errorContainer.classList.remove('hidden');
                                return;
                            }

                            if (confirm('Are you sure you want to delete this section?')) {
                                templates[currentTemplateType].sections.splice(index, 1);
                                renderTemplateSections();
                                updateLivePreview();
                            }
                        });

                        // Assemble toolbar
                        formatControls.appendChild(fontSizeSelect);
                        formatControls.appendChild(alignmentSelect);
                        styleBtns.appendChild(boldBtn);
                        styleBtns.appendChild(underlineBtn);
                        formatControls.appendChild(styleBtns);
                        toolbar.appendChild(formatControls);
                        toolbar.appendChild(deleteBtn);
                        sectionCard.appendChild(toolbar);

                        // Create textarea container
                        const textAreaContainer = document.createElement('div');
                        textAreaContainer.className = 'relative';

                        // Get text alignment class
                        let alignmentClass = 'text-left';
                        if (section.alignment === 'TextAlign.center') alignmentClass = 'text-center';
                        if (section.alignment === 'TextAlign.right') alignmentClass = 'text-right';

                        // Create textarea
                        const textArea = document.createElement('textarea');
                        textArea.className = `w-full min-h-24 p-3 border rounded-lg transition-all ${alignmentClass} ${section.isBold ? 'font-bold' : ''} ${section.isUnderlined ? 'underline' : ''} focus:outline-none focus:ring-2 focus:ring-red-500 text-sm`;
                        textArea.value = section.template || '';
                        textArea.placeholder = 'Enter template content here... Use # to insert variables';

                        // Add input event listener
                        textArea.addEventListener('input', () => {
                            const sectionIndex = parseInt(textArea.closest('[data-index]').dataset.index);
                            templates[currentTemplateType].sections[sectionIndex].template = textArea.value;
                            updateLivePreview();
                        });

                        // Create insert variable button
                        const insertVariableBtn = document.createElement('button');
                        insertVariableBtn.className = 'absolute right-2 top-2 p-1.5 rounded text-gray-500 hover:text-red-500 hover:bg-red-50';
                        insertVariableBtn.innerHTML = '<i class="ph ph-brackets-curly"></i>';
                        insertVariableBtn.title = 'Insert Variable';
                        insertVariableBtn.addEventListener('click', () => {
                            showVariablesList(textArea);
                        });

                        // Assemble textarea container
                        textAreaContainer.appendChild(textArea);
                        textAreaContainer.appendChild(insertVariableBtn);
                        sectionCard.appendChild(textAreaContainer);

                        // Add section to template
                        templateSections.appendChild(sectionCard);
                    });

                    console.log("Finished rendering sections");
                }

                // Show variables list for insertion
                function showVariablesList(textArea) {
                    // Create dropdown for variables if it doesn't exist
                    let variablesDropdown = document.getElementById('variables-dropdown');
                    if (!variablesDropdown) {
                        variablesDropdown = document.createElement('div');
                        variablesDropdown.id = 'variables-dropdown';
                        variablesDropdown.className = 'absolute z-10 bg-white border rounded-md shadow-lg p-2 max-h-60 overflow-y-auto';
                        variablesDropdown.style.width = '250px';
                        variablesDropdown.style.display = 'none';
                        document.body.appendChild(variablesDropdown);
                    }

                    // Populate dropdown with variables
                    variablesDropdown.innerHTML = `
                        <div class="text-sm font-medium text-gray-700 mb-2">Insert Variable</div>
                        <div class="space-y-1">
                            ${billVariables.map(variable => `
                                <div class="variable-item p-1 hover:bg-gray-100 rounded cursor-pointer" data-variable="${variable.name}">
                                    <span class="text-red-500">#${variable.name}</span> - ${variable.label}
                                </div>
                            `).join('')}
                        </div>
                    `;

                    // Position dropdown near text area
                    const textAreaRect = textArea.getBoundingClientRect();
                    variablesDropdown.style.top = `${textAreaRect.bottom + window.scrollY}px`;
                    variablesDropdown.style.left = `${textAreaRect.left + window.scrollX}px`;
                    variablesDropdown.style.display = 'block';

                    // Handle variable click
                    const variableItems = variablesDropdown.querySelectorAll('.variable-item');
                    variableItems.forEach(item => {
                        item.addEventListener('click', () => {
                            const variable = item.dataset.variable;
                            const currentPos = textArea.selectionStart;
                            const text = textArea.value;
                            const newText = text.substring(0, currentPos) + `#${variable}` + text.substring(currentPos);
                            textArea.value = newText;

                            // Update the section content
                            const sectionIndex = parseInt(textArea.closest('[data-index]').dataset.index);
                            templates[currentTemplateType].sections[sectionIndex].template = newText;

                            // Update the live preview
                            updateLivePreview();

                            // Close the dropdown
                            variablesDropdown.style.display = 'none';
                        });
                    });

                    // Close dropdown when clicking elsewhere
                    const handleClickOutside = (e) => {
                        if (!variablesDropdown.contains(e.target) && e.target !== textArea) {
                            variablesDropdown.style.display = 'none';
                            document.removeEventListener('click', handleClickOutside);
                        }
                    };

                    // Delay adding the event listener to prevent immediate closure
                    setTimeout(() => {
                        document.addEventListener('click', handleClickOutside);
                    }, 10);
                }

                // Add new section
                function addNewSection() {
                    templates[currentTemplateType].sections.push({
                        content: '',
                        fontSize: 24,
                        alignment: 'TextAlign.left',
                        isBold: false,
                        isUnderlined: false
                    });
                    renderTemplateSections();
                    updateLivePreview();
                }

                // Reset to default
                function resetToDefault() {
                    if (confirm('Are you sure you want to reset to default template? All changes will be lost.')) {
                        templates[currentTemplateType] = currentTemplateType === 'bill' ?
                            getDefaultBillTemplate() : getDefaultKOTTemplate();
                        renderTemplateSections();
                        updateLivePreview();
                    }
                }

                // Save template
                async function saveTemplate() {
                    try {
                        console.log("Saving templates to profile:", templates);
                        await window.sdk.profile.update({
                            printTemplate: templates
                        });
                        window.ModalManager.showToast('Print template saved successfully');
                        modalControl.close();
                    } catch (error) {
                        console.error('Error saving print template:', error);
                        errorContainer.textContent = 'Failed to save template. Please try again.';
                        errorContainer.classList.remove('hidden');
                    }
                }

                // Initialize the modal
                billTab.addEventListener('click', () => {
                    currentTemplateType = 'bill';
                    billTab.classList.add('bg-red-500', 'text-white');
                    billTab.classList.remove('border', 'border-gray-200', 'text-gray-700');
                    kotTab.classList.remove('bg-red-500', 'text-white');
                    kotTab.classList.add('border', 'border-gray-200', 'text-gray-700');
                    renderTemplateSections();
                    updateLivePreview();
                });

                kotTab.addEventListener('click', () => {
                    currentTemplateType = 'kot';
                    kotTab.classList.add('bg-red-500', 'text-white');
                    kotTab.classList.remove('border', 'border-gray-200', 'text-gray-700');
                    billTab.classList.remove('bg-red-500', 'text-white');
                    billTab.classList.add('border', 'border-gray-200', 'text-gray-700');
                    renderTemplateSections();
                    updateLivePreview();
                });

                addSectionBtn.addEventListener('click', addNewSection);
                refreshPreviewBtn.addEventListener('click', updateLivePreview);
                resetBtn.addEventListener('click', resetToDefault);
                saveBtn.addEventListener('click', saveTemplate);

                // Add this right after templates initialization in onShown
                // Debug logging for template initialization
                console.log('Template initialization:', {
                    seller,
                    hasTemplates: !!seller?.printTemplate,
                    loadedTemplates: templates,
                    currentType: currentTemplateType,
                    currentTemplate: templates[currentTemplateType],
                    hasSections: templates[currentTemplateType]?.sections?.length > 0
                });

                // Ensure we have valid templates
                if (!templates[currentTemplateType]?.sections?.length) {
                    console.log('No valid template found, creating default');
                    templates[currentTemplateType] = currentTemplateType === 'bill' ? getDefaultBillTemplate() : getDefaultKOTTemplate();
                }

                // Initial render
                console.log('Starting initial render with template:', templates[currentTemplateType]);
                renderTemplateSections();
                updateLivePreview();
            }
        });
>>>>>>> 6eabe613
    };

    // Handle bulk tax update management
    // ... existing code ...

    // Handle bulk tax update
    const handleBulkTaxUpdate = () => {
        if (!window.ModalManager || !window.sdk) {
            showToast("System components not loaded. Please try again later.");
            return;
        }

        // Create modal
    };

    // Handle printer management
    const handlePrinterManagement = () => {
        if (!window.ModalManager || !window.sdk) {
            showToast("System components not loaded. Please try again later.");
            return;
        }

        // Get all available order channels
        const orderChannels = [];

        // Add the Default channel
        orderChannels.push('Default');

        // Add channels from price variants
        if (seller?.priceVariants && Array.isArray(seller.priceVariants)) {
            seller.priceVariants.forEach(variant => {
                if (variant.title && variant.title !== 'Default' && !orderChannels.includes(variant.title)) {
                    orderChannels.push(variant.title);
                }
            });
        }
    };

    // Render the dashboard
    return (
        <div className="pb-24 md:pb-4 px-4 mt-4">
            {/* View Toggle */}
            <div className="flex items-center justify-between mb-5">
                <h2 className="text-xl font-bold text-gray-800 flex items-center">
                    {activeView === 'dashboard' ? (
                        <>
                            <i className="ph ph-storefront text-red-500 mr-2"></i>
                            Dashboard
                        </>
                    ) : (
                        <>
                            <i className="ph ph-gear text-red-500 mr-2"></i>
                            Settings
                        </>
                    )}
                </h2>
                <div className="flex bg-gray-100 rounded-lg p-1 shadow-sm">
                    <button
                        onClick={() => setActiveView('dashboard')}
                        className={`px-3 py-1.5 rounded-md text-sm font-medium flex items-center gap-1.5 ${activeView === 'dashboard'
                            ? 'bg-white text-red-500 shadow-sm'
                            : 'text-gray-600 hover:text-gray-800'
                            }`}
                    >
                        <i className="ph ph-chart-pie"></i>
                        <span className="hidden sm:inline">Dashboard</span>
                    </button>
                    <button
                        onClick={() => setActiveView('settings')}
                        className={`px-3 py-1.5 rounded-md text-sm font-medium flex items-center gap-1.5 ${activeView === 'settings'
                            ? 'bg-white text-red-500 shadow-sm'
                            : 'text-gray-600 hover:text-gray-800'
                            }`}
                    >
                        <i className="ph ph-gear"></i>
                        <span className="hidden sm:inline">Settings</span>
                    </button>
                </div>
            </div>

            {/* Dashboard View */}
            {activeView === 'dashboard' && (
                <>
                    {/* Orders Dashboard */}
                    <div className="mb-6">
                        <div className="mb-5">
                            <h3 className="text-lg font-semibold text-gray-700">Today's Summary</h3>
                        </div>

                        <div className="overflow-x-auto overflow-visible pb-2 -mx-4 px-4">
                            <div className="grid grid-cols-2 md:grid-cols-4 lg:grid-cols-5 gap-3 min-w-[300px]">
                                <DashboardCard
                                    icon="ph-chart-line-up"
                                    title="Today's Orders"
                                    value={formatNumber(dashboardMetrics.todayOrders)}
                                    trend={`${dashboardMetrics.todayOrdersTrend >= 0 ? '+' : ''}${dashboardMetrics.todayOrdersTrend.toFixed(1)}%`}
                                    color={dashboardMetrics.todayOrdersTrend >= 0 ? "primary" : "warning"}
                                    compact={true}
                                />
                                <DashboardCard
                                    icon="ph-currency-dollar"
                                    title="Today's Revenue"
                                    value={formatCurrency(dashboardMetrics.todayRevenue)}
                                    trend={`${dashboardMetrics.todayRevenueTrend >= 0 ? '+' : ''}${dashboardMetrics.todayRevenueTrend.toFixed(1)}%`}
                                    color={dashboardMetrics.todayRevenueTrend >= 0 ? "success" : "warning"}
                                    compact={true}
                                />
                                <DashboardCard
                                    icon="ph-users"
                                    title="New Customers"
                                    value={formatNumber(dashboardMetrics.newCustomers)}
                                    trend={`${dashboardMetrics.newCustomersTrend >= 0 ? '+' : ''}${dashboardMetrics.newCustomersTrend.toFixed(1)}%`}
                                    color={dashboardMetrics.newCustomersTrend >= 0 ? "primary" : "warning"}
                                    compact={true}
                                />
                                <DashboardCard
                                    icon="ph-shopping-cart"
                                    title="Avg. Order Value"
                                    value={formatCurrency(dashboardMetrics.avgOrderValue)}
                                    trend={`${dashboardMetrics.avgOrderValueTrend >= 0 ? '+' : ''}${dashboardMetrics.avgOrderValueTrend.toFixed(1)}%`}
                                    color={dashboardMetrics.avgOrderValueTrend >= 0 ? "info" : "warning"}
                                    compact={true}
                                    className="hidden md:flex"
                                />
                                <DashboardCard
                                    icon="ph-clock"
                                    title="Avg. Service Time"
                                    value={`${Math.round(dashboardMetrics.avgServiceTime)} min`}
                                    trend={`${dashboardMetrics.avgServiceTimeTrend >= 0 ? '+' : ''}${dashboardMetrics.avgServiceTimeTrend.toFixed(1)}%`}
                                    color={dashboardMetrics.avgServiceTimeTrend >= 0 ? "success" : "warning"}
                                    compact={true}
                                    className="hidden lg:flex"
                                />
                            </div>
                        </div>
                    </div>

                    {/* Order Channels Section */}
                    <div className="mb-6 bg-section-bg rounded-xl shadow-section overflow-hidden border border-gray-200">
                        <div className="px-3 py-3 border-b border-gray-200 flex items-center">
                            <i className="ph ph-globe text-red-500 text-xl mr-2"></i>
                            <h2 className="text-lg font-semibold text-gray-800">Order Channels</h2>
                        </div>
                        <div className="p-3">
                            {isLoading ? (
                                <div className="text-center py-10">
                                    <div className="animate-spin rounded-full h-10 w-10 border-b-2 border-red-500 mx-auto"></div>
                                    <p className="mt-3 text-gray-600">Loading orders...</p>
                                </div>
                            ) : error ? (
                                <div className="text-center py-10">
                                    <div className="rounded-full h-10 w-10 bg-red-100 flex items-center justify-center mx-auto">
                                        <i className="ph ph-x text-red-500 text-xl"></i>
                                    </div>
                                    <p className="mt-3 text-gray-600">{error}</p>
                                </div>
                            ) : (
                                <div className="grid grid-cols-2 md:grid-cols-3 lg:grid-cols-4 xl:grid-cols-5 gap-3">
                                    {channels
                                        .filter(channel => channel.isChannel)
                                        .map(channel => (
                                            <div
                                                key={channel.id}
                                                className="mb-2"
                                                onClick={() => handleRoomClick(null, channel.id)}
                                                onContextMenu={(e) => {
                                                    e.preventDefault();
                                                    showRenameRoomModal(null, channel.id);
                                                }}
                                            >
                                                <TableCard
                                                    title={channel.title}
                                                    orders={channel.orders || []}
                                                    duration={channel.duration}
                                                    onTap={() => handleRoomClick(null, channel.id)}
                                                    onLongPress={() => showRenameRoomModal(null, channel.id)}
                                                    compact={true}
                                                />
                                            </div>
                                        ))}
                                </div>
                            )}
                        </div>
                    </div>

                    {/* Tables Section */}
                    <div className="mb-6 bg-section-bg rounded-xl shadow-section overflow-hidden border border-gray-200">
                        <div className="px-3 py-3 border-b border-gray-200 flex items-center justify-between">
                            <div className="flex items-center">
                                <i className="ph ph-table text-red-500 text-xl mr-2"></i>
                                <h2 className="text-lg font-semibold text-gray-800">Dining Tables</h2>
                            </div>
                            <button
                                onClick={showAddTableModal}
                                className="px-2 py-1 bg-gradient-to-r from-white to-gray-50 border border-gray-200 text-red-500 rounded-lg hover:bg-red-50 transition-colors flex items-center gap-1.5 text-sm shadow-sm"
                            >
                                <i className="ph ph-plus"></i>
                                <span>Add Table</span>
                            </button>
                        </div>
                        <div className="p-3">
                            {isLoading ? (
                                <div className="text-center py-10">
                                    <div className="animate-spin rounded-full h-10 w-10 border-b-2 border-red-500 mx-auto"></div>
                                    <p className="mt-3 text-gray-600">Loading tables...</p>
                                </div>
                            ) : error ? (
                                <div className="text-center py-10">
                                    <div className="rounded-full h-10 w-10 bg-red-100 flex items-center justify-center mx-auto">
                                        <i className="ph ph-x text-red-500 text-xl"></i>
                                    </div>
                                    <p className="mt-3 text-gray-600">{error}</p>
                                </div>
                            ) : tables.length === 0 ? (
                                <NoOrdersFound />
                            ) : (
                                <div className="grid grid-cols-2 md:grid-cols-3 lg:grid-cols-4 xl:grid-cols-5 gap-3">
                                    {tables
                                        .filter(table => table.isTable)
                                        .map(table => (
                                            <div
                                                key={table.id}
                                                className="mb-2"
                                                onClick={() => handleRoomClick(table.id, null)}
                                                onContextMenu={(e) => {
                                                    e.preventDefault();
                                                    showRenameRoomModal(table.id, null);
                                                }}
                                            >
                                                <TableCard
                                                    title={table.title}
                                                    orders={table.orders || []}
                                                    duration={table.duration}
                                                    onTap={() => handleRoomClick(table.id, null)}
                                                    onLongPress={() => showRenameRoomModal(table.id, null)}
                                                    compact={true}
                                                />
                                            </div>
                                        ))}
                                </div>
                            )}
                        </div>
                    </div>

                    {/* Orders Section */}
                    <div className="mb-6 bg-section-bg rounded-xl shadow-section overflow-hidden border border-gray-200">
                        <div className="px-3 py-3 border-b border-gray-200 flex items-center">
                            <i className="ph ph-qr-code text-red-500 text-xl mr-2"></i>
                            <h2 className="text-lg font-semibold text-gray-800">Recent Orders</h2>
                        </div>

                        {/* Order Tabs */}
                        <div className="flex border-b border-gray-200">
                            <button
                                className={`flex-1 py-2 px-4 text-sm font-medium ${!showCompletedOrders ? 'text-red-500 border-b-2 border-red-500' : 'text-gray-500 hover:text-gray-700'}`}
                                onClick={() => setShowCompletedOrders(false)}
                            >
                                <i className={`ph ph-timer ${!showCompletedOrders ? 'text-red-500' : 'text-gray-400'} mr-1.5`}></i>
                                QR Orders
                            </button>
                            <button
                                className={`flex-1 py-2 px-4 text-sm font-medium ${showCompletedOrders ? 'text-red-500 border-b-2 border-red-500' : 'text-gray-500 hover:text-gray-700'}`}
                                onClick={() => setShowCompletedOrders(true)}
                            >
                                <i className={`ph ph-check-circle ${showCompletedOrders ? 'text-red-500' : 'text-gray-400'} mr-1.5`}></i>
                                Completed Orders
                            </button>
                        </div>

                        {/* Desktop Summary Row - Only for Active Orders tab */}
                        {!showCompletedOrders && (
                            <div className="hidden md:flex border-b border-gray-100 bg-gradient-to-r from-warm-bg to-white">
                                <div className="grid grid-cols-4 gap-4 p-4 w-full">
                                    <div className="flex items-center gap-2">
                                        <div className="w-9 h-9 rounded-lg bg-gradient-to-br from-red-50 to-white flex items-center justify-center shadow-sm flex-shrink-0">
                                            <i className="ph ph-timer text-red-500 text-lg"></i>
                                        </div>
                                        <div>
                                            <div className="text-xs text-gray-500">Pending Orders</div>
                                            <div className="text-lg font-bold text-gray-800">{qrOrders.length}</div>
                                        </div>
                                    </div>
                                    <div className="flex items-center gap-2">
                                        <div className="w-9 h-9 rounded-lg bg-gradient-to-br from-green-50 to-white flex items-center justify-center shadow-sm flex-shrink-0">
                                            <i className="ph ph-check-circle text-green-500 text-lg"></i>
                                        </div>
                                        <div>
                                            <div className="text-xs text-gray-500">Kitchen Orders Today</div>
                                            <div className="text-lg font-bold text-gray-800">
                                                {(() => {
                                                    // Filter orders accepted today
                                                    const today = new Date();
                                                    today.setHours(0, 0, 0, 0);
                                                    const acceptedToday = orders.filter(order => {
                                                        // Check if order has 'KITCHEN' status
                                                        if (!order.status || !Array.isArray(order.status)) return false;

                                                        // Find the kitchen status entry
                                                        const kitchenStatus = order.status.find(
                                                            s => s.label && s.label.toUpperCase() === 'KITCHEN'
                                                        );

                                                        if (!kitchenStatus || !kitchenStatus.date) return false;

                                                        // Check if it was accepted today
                                                        const statusDate = parseDate(kitchenStatus.date);
                                                        return statusDate && statusDate >= today;
                                                    });

                                                    return acceptedToday.length;
                                                })()}
                                            </div>
                                        </div>
                                    </div>
                                    <div className="flex items-center gap-2">
                                        <div className="w-9 h-9 rounded-lg bg-gradient-to-br from-orange-50 to-white flex items-center justify-center shadow-sm flex-shrink-0">
                                            <i className="ph ph-clock-countdown text-orange-500 text-lg"></i>
                                        </div>
                                        <div>
                                            <div className="text-xs text-gray-500">Avg. Accept Time</div>
                                            <div className="text-lg font-bold text-gray-800">
                                                {(() => {
                                                    // Calculate average acceptance time for orders today
                                                    const today = new Date();
                                                    today.setHours(0, 0, 0, 0);

                                                    let totalAcceptTimeMinutes = 0;
                                                    let acceptedOrderCount = 0;

                                                    orders.forEach(order => {
                                                        if (!order.status || !Array.isArray(order.status)) return;

                                                        // Find the placed and kitchen status entries
                                                        const placedStatus = order.status.find(
                                                            s => s.label && s.label.toUpperCase() === 'PLACED'
                                                        );

                                                        const kitchenStatus = order.status.find(
                                                            s => s.label && s.label.toUpperCase() === 'KITCHEN'
                                                        );

                                                        if (!placedStatus || !kitchenStatus) return;

                                                        const placedDate = parseDate(placedStatus.date);
                                                        const kitchenDate = parseDate(kitchenStatus.date);

                                                        if (!placedDate || !kitchenDate) return;

                                                        // Only consider orders accepted today
                                                        if (kitchenDate < today) return;

                                                        // Calculate time difference in minutes
                                                        const acceptTimeMinutes = (kitchenDate - placedDate) / (1000 * 60);

                                                        // Only consider valid times (greater than 0 and less than 1 day)
                                                        if (acceptTimeMinutes > 0 && acceptTimeMinutes < 1440) {
                                                            totalAcceptTimeMinutes += acceptTimeMinutes;
                                                            acceptedOrderCount++;
                                                        }
                                                    });

                                                    if (acceptedOrderCount === 0) return "N/A";

                                                    const avgAcceptTime = Math.round(totalAcceptTimeMinutes / acceptedOrderCount);
                                                    return `${avgAcceptTime} min`;
                                                })()}
                                            </div>
                                        </div>
                                    </div>
                                    <div className="flex items-center gap-2">
                                        <div className="w-9 h-9 rounded-lg bg-gradient-to-br from-blue-50 to-white flex items-center justify-center shadow-sm flex-shrink-0">
                                            <i className="ph ph-money text-blue-500 text-lg"></i>
                                        </div>
                                        <div>
                                            <div className="text-xs text-gray-500">Avg. Order Value</div>
                                            <div className="text-lg font-bold text-gray-800">
                                                {(() => {
                                                    // Calculate average order value for QR orders
                                                    if (qrOrders.length === 0) return "₹0";

                                                    const totalValue = qrOrders.reduce((sum, order) => {
                                                        const itemsTotal = order.items?.reduce((total, item) => {
                                                            return total + ((item.price || 0) * (item.quantity || item.qnt || 1));
                                                        }, 0) || 0;

                                                        return sum + itemsTotal;
                                                    }, 0);

                                                    const avgValue = Math.round(totalValue / qrOrders.length);
                                                    return `₹${avgValue}`;
                                                })()}
                                            </div>
                                        </div>
                                    </div>
                                </div>
                            </div>
                        )}

                        {/* Date Filter - Only for Completed Orders tab */}
                        {showCompletedOrders && (
                            <div className="flex items-center justify-between px-4 py-3 border-b border-gray-100 bg-gradient-to-r from-warm-bg to-white">
                                <div className="relative">
                                    <select
                                        value={dateFilter}
                                        onChange={(e) => setDateFilter(e.target.value)}
                                        className="appearance-none bg-gradient-to-r from-white to-gray-50 border border-gray-200 text-gray-700 py-1.5 px-4 pr-8 rounded-lg leading-tight focus:outline-none focus:border-red-500 text-sm"
                                    >
                                        <option value="today">Today</option>
                                        <option value="yesterday">Yesterday</option>
                                        <option value="7days">Last 7 Days</option>
                                        <option value="30days">Last 30 Days</option>
                                        <option value="custom">Custom Range</option>
                                    </select>
                                    <div className="pointer-events-none absolute inset-y-0 right-0 flex items-center px-2 text-gray-700">
                                        <i className="ph ph-caret-down"></i>
                                    </div>
                                </div>
                            </div>
                        )}

                        <div className="p-4" ref={qrOrdersScrollRef} onScroll={handleScroll}>
                            {/* Active Orders Tab Content */}
                            {!showCompletedOrders && (
                                <>
                                    {loadingQrOrders ? (
                                        <div className="text-center py-10">
                                            <div className="animate-spin rounded-full h-10 w-10 border-b-2 border-red-500 mx-auto"></div>
                                            <p className="mt-3 text-gray-600">Loading QR orders...</p>
                                        </div>
                                    ) : errorQrOrders ? (
                                        <div className="bg-red-50 text-red-600 p-4 rounded-lg mb-4">
                                            <p>{errorQrOrders}</p>
                                        </div>
                                    ) : qrOrders.length === 0 ? (
                                        <div className="text-center py-10">
                                            <div className="w-16 h-16 bg-gradient-to-br from-red-100 to-red-50 rounded-full flex items-center justify-center mx-auto mb-4">
                                                <i className="ph ph-qr-code text-2xl text-red-500"></i>
                                            </div>
                                            <h3 className="text-lg font-medium text-gray-700 mb-1">No QR Orders Found</h3>
                                            <p className="text-gray-500">QR orders from your customers will appear here</p>
                                        </div>
                                    ) : (
                                        <div>
                                            <div className="overflow-x-auto md:overflow-visible">
                                                <div className="space-y-3 min-w-[100%] md:min-w-0">
                                                    {qrOrders.map(order => (
                                                        <OrderGroupTile
                                                            key={order.id}
                                                            order={order}
                                                            onAccept={() => handleAcceptOrder(order.id)}
                                                            onReject={() => handleRejectOrder(order.id)}
                                                            onPrintBill={() => handlePrintBill(order.id)}
                                                        />
                                                    ))}

                                                    {isLoadingMore && (
                                                        <div className="text-center py-4">
                                                            <div className="animate-spin rounded-full h-6 w-6 border-b-2 border-red-500 mx-auto"></div>
                                                        </div>
                                                    )}
                                                </div>
                                            </div>
                                            <div className="md:hidden text-center text-xs text-gray-400 mt-3 flex items-center justify-center">
                                                <i className="ph ph-arrows-horizontal mr-1 text-gray-300"></i>
                                                <span>Swipe horizontally on orders if needed</span>
                                            </div>
                                        </div>
                                    )}
                                </>
                            )}

                            {/* Completed Orders Tab Content */}
                            {showCompletedOrders && (
                                <>
                                    {loadingCompletedOrders ? (
                                        <div className="text-center py-10">
                                            <div className="animate-spin rounded-full h-10 w-10 border-b-2 border-red-500 mx-auto"></div>
                                            <p className="mt-3 text-gray-600">Loading completed orders...</p>
                                        </div>
                                    ) : errorCompletedOrders ? (
                                        <div className="bg-red-50 text-red-600 p-4 rounded-lg mb-4">
                                            <p>{errorCompletedOrders}</p>
                                        </div>
                                    ) : orders.length === 0 ? (
                                        <div className="text-center py-10">
                                            <div className="w-16 h-16 bg-gradient-to-br from-red-100 to-red-50 rounded-full flex items-center justify-center mx-auto mb-4">
                                                <i className="ph ph-check-circle text-2xl text-red-500"></i>
                                            </div>
                                            <h3 className="text-lg font-medium text-gray-700 mb-1">No Completed Orders</h3>
                                            <p className="text-gray-500">Completed orders will appear here</p>
                                        </div>
                                    ) : (
                                        <div className="space-y-3">
                                            {orders
                                                .filter(order => order.currentStatus?.label === "COMPLETED" || order.paid === true)
                                                .map(order => (
                                                    <OrderGroupTile
                                                        key={order.id}
                                                        order={order}
                                                        onPrintBill={() => handlePrintBill(order.id)}
                                                    />
                                                ))
                                            }
                                        </div>
                                    )}
                                </>
                            )}
                        </div>
                    </div>
                </>
            )}

            {/* Settings View */}
            {activeView === 'settings' && (
                <div className="space-y-6">
                    {/* Store Settings */}
                    <div className="bg-white rounded-xl shadow-sm overflow-hidden border border-gray-200">
                        <div className="px-4 py-3 border-b border-gray-100 flex items-center">
                            <i className="ph ph-storefront text-red-500 text-xl mr-2"></i>
                            <h2 className="text-lg font-semibold text-gray-800">Store Settings</h2>
                        </div>
                        <div className="p-4 space-y-4">
                            {!seller ? (
                                <div className="text-center py-10">
                                    <div className="animate-spin rounded-full h-10 w-10 border-b-2 border-red-500 mx-auto"></div>
                                    <p className="mt-3 text-gray-600">Loading store details...</p>
                                </div>
                            ) : (
                                <>
                                    <div className="flex flex-col sm:flex-row sm:items-center gap-4 pb-4 border-b border-gray-100">
                                        <div className="w-16 h-16 rounded-xl bg-gradient-to-br from-red-50 to-white flex items-center justify-center border border-gray-200 shadow-sm">
                                            {seller.logo ? (
                                                <img src={seller.logo} alt={seller.name} className="w-10 h-10 object-contain" />
                                            ) : (
                                                <i className="ph ph-storefront text-red-500 text-2xl"></i>
                                            )}
                                        </div>
                                        <div className="flex-1">
                                            <h3 className="text-lg font-semibold text-gray-800">{seller.businessName || 'Your Store'}</h3>
                                            <p className="text-gray-500">{seller.phone || 'Retail Store'}</p>
                                        </div>
                                        <button
                                            onClick={() => {
                                                window.ModalManager?.createCenterModal({
                                                    id: 'edit-profile-modal',
                                                    title: "Edit Store Profile",
                                                    content: `
                                                    <div class="p-4">
                                                        <div id="profile-error-container" class="mb-4 hidden p-3 bg-red-50 text-red-700 rounded-md"></div>
                                                        <div class="grid grid-cols-1 md:grid-cols-2 gap-6">
                                                            <div>
                                                                <label class="block text-sm font-medium text-gray-700 mb-1">
                                                                    Business Name
                                                                </label>
                                                                <input
                                                                    type="text"
                                                                    id="business-name-input"
                                                                    class="w-full px-4 py-2 border border-gray-300 rounded-lg focus:outline-none focus:ring-2 focus:ring-red-500"
                                                                    value="${seller.businessName || ''}"
                                                                    required
                                                                />
                                                            </div>
                                                            <div>
                                                                <label class="block text-sm font-medium text-gray-700 mb-1">
                                                                    Phone
                                                                </label>
                                                                <input
                                                                    type="tel"
                                                                    id="phone-input"
                                                                    class="w-full px-4 py-2 border border-gray-300 rounded-lg focus:outline-none focus:ring-2 focus:ring-red-500"
                                                                    value="${seller.phone || ''}"
                                                                />
                                                            </div>
                                                            <div class="md:col-span-2">
                                                                <label class="block text-sm font-medium text-gray-700 mb-1">
                                                                    Address
                                                                </label>
                                                                <textarea
                                                                    id="address-input"
                                                                    rows="3"
                                                                    class="w-full px-4 py-2 border border-gray-300 rounded-lg focus:outline-none focus:ring-2 focus:ring-red-500"
                                                                >${seller.address || ''}</textarea>
                                                            </div>
                                                            <div>
                                                                <label class="block text-sm font-medium text-gray-700 mb-1">
                                                                    GST Number
                                                                </label>
                                                                <input
                                                                    type="text"
                                                                    id="gst-input"
                                                                    class="w-full px-4 py-2 border border-gray-300 rounded-lg focus:outline-none focus:ring-2 focus:ring-red-500"
                                                                    value="${seller.gstNo || ''}"
                                                                />
                                                            </div>
                                                            <div>
                                                                <label class="block text-sm font-medium text-gray-700 mb-1">
                                                                    UPI ID
                                                                </label>
                                                                <input
                                                                    type="text"
                                                                    id="upi-input"
                                                                    class="w-full px-4 py-2 border border-gray-300 rounded-lg focus:outline-none focus:ring-2 focus:ring-red-500"
                                                                    value="${seller.upiId || ''}"
                                                                />
                                                            </div>
                                                            <div class="md:col-span-2">
                                                                <label class="flex items-center">
                                                                    <input
                                                                        type="checkbox"
                                                                        id="kot-enabled-input"
                                                                        class="w-5 h-5 text-red-600 rounded focus:ring-red-500"
                                                                        ${seller.kotEnabled !== false ? 'checked' : ''}
                                                                    />
                                                                    <span class="ml-2 text-gray-700">Enable KOT (Kitchen Order Ticket)</span>
                                                                </label>
                                                            </div>
                                                        </div>
                                                    </div>
                                                    `,
                                                    actions: `
                                                    <div class="flex justify-end p-4 space-x-3">
                                                        <button id="cancel-profile-btn" class="px-4 py-2 border rounded-md hover:bg-gray-50">Cancel</button>
                                                        <button id="save-profile-btn" class="px-4 py-2 bg-red-500 text-white rounded-md hover:bg-red-600">Save Changes</button>
                                                    </div>
                                                    `,
                                                    size: 'lg',
                                                    onShown: (modalControl) => {
                                                        const businessNameInput = document.getElementById('business-name-input');
                                                        const phoneInput = document.getElementById('phone-input');
                                                        const addressInput = document.getElementById('address-input');
                                                        const gstInput = document.getElementById('gst-input');
                                                        const upiInput = document.getElementById('upi-input');
                                                        const kotEnabledInput = document.getElementById('kot-enabled-input');
                                                        const errorContainer = document.getElementById('profile-error-container');
                                                        const cancelButton = document.getElementById('cancel-profile-btn');
                                                        const saveButton = document.getElementById('save-profile-btn');

                                                        // Basic validation
                                                        const validateForm = () => {
                                                            if (!businessNameInput.value.trim()) {
                                                                errorContainer.textContent = 'Business name is required';
                                                                errorContainer.classList.remove('hidden');
                                                                return false;
                                                            }

                                                            if (gstInput.value.trim() && !/^[0-9]{2}[A-Z]{5}[0-9]{4}[A-Z]{1}[1-9A-Z]{1}Z[0-9A-Z]{1}$/.test(gstInput.value.trim())) {
                                                                errorContainer.textContent = 'Please enter a valid GST number';
                                                                errorContainer.classList.remove('hidden');
                                                                return false;
                                                            }

                                                            return true;
                                                        };

                                                        // Event handlers
                                                        cancelButton.addEventListener('click', () => {
                                                            modalControl.close();
                                                        });

                                                        saveButton.addEventListener('click', async () => {
                                                            if (!validateForm()) return;

                                                            try {
                                                                // Prepare update data
                                                                const updateData = {
                                                                    businessName: businessNameInput.value.trim(),
                                                                    phone: phoneInput.value.trim(),
                                                                    address: addressInput.value.trim(),
                                                                    gstNo: gstInput.value.trim(),
                                                                    upiId: upiInput.value.trim(),
                                                                    kotEnabled: kotEnabledInput.checked
                                                                };

                                                                // Update Firestore
                                                                await window.sdk.profile.update(updateData);

                                                                window.ModalManager.showToast('Store profile updated successfully');
                                                                modalControl.close();

                                                                // Refresh the page to reflect changes
                                                                setTimeout(() => {
                                                                    window.location.reload();
                                                                }, 1000);
                                                            } catch (error) {
                                                                console.error('Error updating store profile:', error);
                                                                errorContainer.textContent = 'Failed to update profile. Please try again.';
                                                                errorContainer.classList.remove('hidden');
                                                            }
                                                        });
                                                    }
                                                });
                                            }}
                                            className="px-3 py-1.5 bg-gradient-to-r from-white to-gray-50 border border-gray-200 text-gray-700 rounded-lg hover:bg-gray-50 transition-colors flex items-center gap-1.5 text-sm shadow-sm self-start sm:self-center"
                                        >
                                            <i className="ph ph-pencil"></i>
                                            <span>Edit</span>
                                        </button>
                                    </div>

                                    <div className="space-y-0">
                                        {/* Account Settings */}
                                        <div
                                            className="flex flex-col sm:flex-row sm:items-center justify-between py-4 border-b border-gray-100 cursor-pointer hover:bg-gray-50 px-4 rounded-lg transition-colors"
                                            onClick={() => {
                                                // Check if user has permission
                                                if (seller?.checkPermission && seller.checkPermission("Profile", "Edit")) {
                                                    // Open edit profile modal/page
                                                    window.ModalManager?.createCenterModal({
                                                        id: 'edit-profile-modal',
                                                        title: "Account Settings",
                                                        content: `<div class="p-4">
                                                            <p class="text-gray-600">Manage and update account settings</p>
                                                        </div>`,
                                                        size: 'lg'
                                                    });
                                                } else {
                                                    window.ModalManager?.showToast("You don't have permission to access this feature");
                                                }
                                            }}>
                                            <div className="flex items-center">
                                                <div className="w-12 h-12 bg-red-50 rounded-lg mr-4 flex-shrink-0 flex items-center justify-center">
                                                    <i className="ph ph-user text-red-500 text-xl"></i>
                                                </div>
                                                <div>
                                                    <h4 className="font-medium text-gray-800">Account Settings</h4>
                                                    <p className="text-sm text-gray-500">Manage and update account settings</p>
                                                </div>
                                            </div>
                                            <button className="mt-2 sm:mt-0 text-gray-400 self-start">
                                                <i className="ph ph-caret-right text-lg"></i>
                                            </button>
                                        </div>

                                        {/* Print Template */}
                                        <div
                                            className="flex flex-col sm:flex-row sm:items-center justify-between py-4 border-b border-gray-100 cursor-pointer hover:bg-gray-50 px-4 rounded-lg transition-colors"
                                            onClick={() => {
                                                // Open Print Template management
                                                handlePrintTemplateManagement();
                                            }}>
                                            <div className="flex items-center">
                                                <div className="w-12 h-12 bg-red-50 rounded-lg mr-4 flex-shrink-0 flex items-center justify-center">
                                                    <i className="ph ph-file-text text-red-500 text-xl"></i>
                                                </div>
                                                <div>
                                                    <h4 className="font-medium text-gray-800">Print Template</h4>
                                                    <p className="text-sm text-gray-500">Manage KOT & Bill template</p>
                                                </div>
                                            </div>
                                            <button className="mt-2 sm:mt-0 text-gray-400 self-start">
                                                <i className="ph ph-caret-right text-lg"></i>
                                            </button>
                                        </div>

                                        {/* Printer Management */}
                                        <div
                                            className="flex flex-col sm:flex-row sm:items-center justify-between py-4 border-b border-gray-100 cursor-pointer hover:bg-gray-50 px-4 rounded-lg transition-colors"
                                            onClick={() => {
                                                // Open Printer Management
                                                handlePrinterManagement();
                                            }}>
                                            <div className="flex items-center">
                                                <div className="w-12 h-12 bg-red-50 rounded-lg mr-4 flex-shrink-0 flex items-center justify-center">
                                                    <i className="ph ph-printer text-red-500 text-xl"></i>
                                                </div>
                                                <div>
                                                    <h4 className="font-medium text-gray-800">Printer Management</h4>
                                                    <p className="text-sm text-gray-500">Configure printers for different channels</p>
                                                </div>
                                            </div>
                                            <button className="mt-2 sm:mt-0 text-gray-400 self-start">
                                                <i className="ph ph-caret-right text-lg"></i>
                                            </button>
                                        </div>

                                        {/* Bulk Tax Update */}
                                        <div
                                            className="flex flex-col sm:flex-row sm:items-center justify-between py-4 border-b border-gray-100 cursor-pointer hover:bg-gray-50 px-4 rounded-lg transition-colors"
                                            onClick={() => {
                                                // Open Bulk Tax Update management
                                                handleBulkTaxUpdate();
                                            }}>
                                            <div className="flex items-center">
                                                <div className="w-12 h-12 bg-red-50 rounded-lg mr-4 flex-shrink-0 flex items-center justify-center">
                                                    <i className="ph ph-currency-dollar text-red-500 text-xl"></i>
                                                </div>
                                                <div>
                                                    <h4 className="font-medium text-gray-800">Bulk Tax Update</h4>
                                                    <p className="text-sm text-gray-500">Update tax for all products</p>
                                                </div>
                                            </div>
                                            <button className="mt-2 sm:mt-0 text-gray-400 self-start">
                                                <i className="ph ph-caret-right text-lg"></i>
                                            </button>
                                        </div>

                                        {/* Store Hours */}
                                        <div
                                            className="flex flex-col sm:flex-row sm:items-center justify-between py-4 border-b border-gray-100 cursor-pointer hover:bg-gray-50 px-4 rounded-lg transition-colors"
                                            onClick={() => {
                                                // Open Store Hours management
                                                window.ModalManager?.createCenterModal({
                                                    id: 'store-hours-modal',
                                                    title: "Store Hours",
                                                    content: `<div class="p-4">
                                                        <div class="space-y-4">
                                                            <div>
                                                                <h3 class="font-medium mb-2">Business Days</h3>
                                                                <div class="flex flex-wrap gap-2">
                                                                    <button class="px-3 py-1 bg-red-500 text-white rounded-md">Mon</button>
                                                                    <button class="px-3 py-1 bg-red-500 text-white rounded-md">Tue</button>
                                                                    <button class="px-3 py-1 bg-red-500 text-white rounded-md">Wed</button>
                                                                    <button class="px-3 py-1 bg-red-500 text-white rounded-md">Thu</button>
                                                                    <button class="px-3 py-1 bg-red-500 text-white rounded-md">Fri</button>
                                                                    <button class="px-3 py-1 border border-gray-300 text-gray-600 rounded-md">Sat</button>
                                                                    <button class="px-3 py-1 border border-gray-300 text-gray-600 rounded-md">Sun</button>
                                                                </div>
                                                            </div>
                                                            <div>
                                                                <h3 class="font-medium mb-2">Opening Hours</h3>
                                                                <div class="grid grid-cols-2 gap-4">
                                                                    <div>
                                                                        <label class="block text-sm text-gray-600 mb-1">Opening Time</label>
                                                                        <input type="time" class="w-full px-3 py-2 border rounded-md" value="09:00">
                                                                    </div>
                                                                    <div>
                                                                        <label class="block text-sm text-gray-600 mb-1">Closing Time</label>
                                                                        <input type="time" class="w-full px-3 py-2 border rounded-md" value="21:00">
                                                                    </div>
                                                                </div>
                                                            </div>
                                                        </div>
                                                    </div>`,
                                                    actions: `
                                                        <div class="flex justify-end p-4">
                                                            <button id="save-hours-btn" class="px-4 py-2 bg-red-500 text-white rounded-md">Save</button>
                                                        </div>
                                                    `,
                                                    size: 'md'
                                                });
                                            }}>
                                            <div className="flex items-center">
                                                <div className="w-12 h-12 bg-red-50 rounded-lg mr-4 flex-shrink-0 flex items-center justify-center">
                                                    <i className="ph ph-clock text-red-500 text-xl"></i>
                                                </div>
                                                <div>
                                                    <h4 className="font-medium text-gray-800">Store Hours</h4>
                                                    <p className="text-sm text-gray-500">Set your regular business hours</p>
                                                </div>
                                            </div>
                                            <button className="mt-2 sm:mt-0 text-gray-400 self-start">
                                                <i className="ph ph-caret-right text-lg"></i>
                                            </button>
                                        </div>

                                        {/* Payment Methods */}
                                        <div
                                            className="flex flex-col sm:flex-row sm:items-center justify-between py-4 border-b border-gray-100 cursor-pointer hover:bg-gray-50 px-4 rounded-lg transition-colors"
                                            onClick={() => {
                                                // Open Payment Methods management
                                                window.ModalManager?.createCenterModal({
                                                    id: 'payment-methods-modal',
                                                    title: "Payment Methods",
                                                    content: `<div class="p-4">
                                                        <div class="space-y-4">
                                                            <div class="flex items-center justify-between p-3 border rounded-md">
                                                                <div class="flex items-center">
                                                                    <i class="ph ph-money text-red-500 text-xl mr-3"></i>
                                                                    <span>Cash</span>
                                                                </div>
                                                                <label class="relative inline-flex items-center cursor-pointer">
                                                                    <input type="checkbox" checked class="sr-only peer">
                                                                    <div class="w-11 h-6 bg-gray-200 peer-focus:outline-none rounded-full peer peer-checked:after:translate-x-full peer-checked:after:border-white after:content-[''] after:absolute after:top-[2px] after:left-[2px] after:bg-white after:border-gray-300 after:border after:rounded-full after:h-5 after:w-5 after:transition-all peer-checked:bg-red-500"></div>
                                                                </label>
                                                            </div>
                                                            <div class="flex items-center justify-between p-3 border rounded-md">
                                                                <div class="flex items-center">
                                                                    <i class="ph ph-credit-card text-red-500 text-xl mr-3"></i>
                                                                    <span>Card Payment</span>
                                                                </div>
                                                                <label class="relative inline-flex items-center cursor-pointer">
                                                                    <input type="checkbox" checked class="sr-only peer">
                                                                    <div class="w-11 h-6 bg-gray-200 peer-focus:outline-none rounded-full peer peer-checked:after:translate-x-full peer-checked:after:border-white after:content-[''] after:absolute after:top-[2px] after:left-[2px] after:bg-white after:border-gray-300 after:border after:rounded-full after:h-5 after:w-5 after:transition-all peer-checked:bg-red-500"></div>
                                                                </label>
                                                            </div>
                                                            <div class="flex items-center justify-between p-3 border rounded-md">
                                                                <div class="flex items-center">
                                                                    <i class="ph ph-qr-code text-red-500 text-xl mr-3"></i>
                                                                    <span>UPI</span>
                                                                </div>
                                                                <label class="relative inline-flex items-center cursor-pointer">
                                                                    <input type="checkbox" checked class="sr-only peer">
                                                                    <div class="w-11 h-6 bg-gray-200 peer-focus:outline-none rounded-full peer peer-checked:after:translate-x-full peer-checked:after:border-white after:content-[''] after:absolute after:top-[2px] after:left-[2px] after:bg-white after:border-gray-300 after:border after:rounded-full after:h-5 after:w-5 after:transition-all peer-checked:bg-red-500"></div>
                                                                </label>
                                                            </div>
                                                        </div>
                                                    </div>`,
                                                    actions: `
                                                        <div class="flex justify-end p-4">
                                                            <button id="save-payment-methods-btn" class="px-4 py-2 bg-red-500 text-white rounded-md">Save</button>
                                                        </div>
                                                    `,
                                                    size: 'md'
                                                });
                                            }}>
                                            <div className="flex items-center">
                                                <div className="w-12 h-12 bg-red-50 rounded-lg mr-4 flex-shrink-0 flex items-center justify-center">
                                                    <i className="ph ph-credit-card text-red-500 text-xl"></i>
                                                </div>
                                                <div>
                                                    <h4 className="font-medium text-gray-800">Payment Methods</h4>
                                                    <p className="text-sm text-gray-500">Manage available payment options</p>
                                                </div>
                                            </div>
                                            <button className="mt-2 sm:mt-0 text-gray-400 self-start">
                                                <i className="ph ph-caret-right text-lg"></i>
                                            </button>
                                        </div>

                                    </div>
                                </>
                            )}
                        </div>
                    </div>
                </div>
            )}

            {/* Modals */}
            <AddTableModal
                isOpen={isAddTableModalOpen}
                onClose={() => setIsAddTableModalOpen(false)}
                seller={seller}
            />

            <RenameRoomModal
                isOpen={isRenameRoomModalOpen}
                onClose={() => setIsRenameRoomModalOpen(false)}
                tableId={selectedTableId}
                variant={selectedVariant}
                seller={seller}
            />

            <OrderRoom
                isOpen={isOrderRoomOpen}
                onClose={() => setIsOrderRoomOpen(false)}
                tableId={selectedRoomTableId}
                variant={selectedRoomVariant}
                orderStatus="KITCHEN"
                seller={seller}
            />
        </div>
    );
} <|MERGE_RESOLUTION|>--- conflicted
+++ resolved
@@ -2,7 +2,12 @@
 function Dashboard() {
     const { profile: seller, tables: profileTables } = window.useProfile ? window.useProfile() : { profile: null, tables: [] };
     const {
+        activeOrders,
+        completedOrders,
         isLoading,
+        error: orderError,
+        getOrdersByTableAndChannel,
+        loadCompletedOrders,
         getOrdersForSource
     } = window.useOrders ? window.useOrders() : {
         activeOrders: [],
@@ -15,6 +20,7 @@
     };
 
     const [error, setError] = React.useState(null);
+    const [isProfileOpen, setIsProfileOpen] = React.useState(false);
     const [showCompletedOrders, setShowCompletedOrders] = React.useState(false);
     const [qrOrders, setQrOrders] = React.useState([]);
     const [loadingQrOrders, setLoadingQrOrders] = React.useState(true);
@@ -327,7 +333,121 @@
 
     // Function to show the add table modal
     const showAddTableModal = () => {
-        setIsAddTableModalOpen(true);
+        // Check if ModalManager is available
+        if (window.ModalManager && typeof window.ModalManager.createCenterModal === 'function') {
+            // Use ModalManager directly
+            const modalId = 'add-table-modal-' + Date.now();
+            const content = `
+                <div id="add-table-form">
+                    <div id="add-table-error-container" class="mb-4 hidden p-3 bg-red-50 text-red-700 rounded-md"></div>
+                    <div class="mb-6">
+                        <label class="block text-gray-700 mb-2" for="table-title">
+                            Title
+                        </label>
+                        <input
+                            type="text"
+                            id="table-title"
+                            class="w-full px-3 py-2 border rounded-md focus:outline-none focus:ring-2 focus:ring-blue-500"
+                            placeholder="eg. T1"
+                        />
+                    </div>
+                    <div class="mb-6">
+                        <label class="block text-gray-700 mb-2" for="table-desc">
+                            Description (optional)
+                        </label>
+                        <input
+                            type="text"
+                            id="table-desc"
+                            class="w-full px-3 py-2 border rounded-md focus:outline-none focus:ring-2 focus:ring-blue-500"
+                            placeholder="eg. Corner Table"
+                        />
+                    </div>
+                </div>
+            `;
+
+            const actions = `
+                <div class="flex justify-end gap-3">
+                    <button
+                        id="cancel-add-table"
+                        type="button"
+                        class="px-4 py-2 border rounded-md hover:bg-gray-50"
+                    >
+                        Cancel
+                    </button>
+                    <button
+                        id="save-add-table"
+                        type="button"
+                        class="px-4 py-2 bg-blue-600 text-white rounded-md hover:bg-blue-700"
+                    >
+                        Add Table
+                    </button>
+                </div>
+            `;
+
+            const modal = window.ModalManager.createCenterModal({
+                id: modalId,
+                title: "Add Table",
+                content: content,
+                actions: actions,
+                onShown: (modalControl) => {
+                    const titleInput = document.getElementById('table-title');
+                    const descInput = document.getElementById('table-desc');
+                    const errorContainer = document.getElementById('add-table-error-container');
+                    const cancelButton = document.getElementById('cancel-add-table');
+                    const saveButton = document.getElementById('save-add-table');
+
+                    if (titleInput && cancelButton && saveButton) {
+                        titleInput.focus();
+
+                        cancelButton.addEventListener('click', () => {
+                            modalControl.close();
+                        });
+
+                        saveButton.addEventListener('click', async () => {
+                            const newTitle = titleInput.value.trim();
+                            const newDesc = descInput.value.trim();
+
+                            // Validate form
+                            if (!newTitle) {
+                                errorContainer.textContent = 'Please enter a title';
+                                errorContainer.classList.remove('hidden');
+                                return;
+                            }
+
+                            try {
+                                // Get current tables
+                                const currentTables = seller?.tables || [];
+
+                                // Check if table already exists
+                                if (currentTables.some(t => t.title === newTitle)) {
+                                    errorContainer.textContent = 'A table with this name already exists';
+                                    errorContainer.classList.remove('hidden');
+                                    return;
+                                }
+
+                                // Add the new table
+                                const updatedTables = [...currentTables, { title: newTitle, desc: newDesc }];
+
+                                // Update seller document in Firestore
+                                await sdk.profile.update({
+                                    tables: updatedTables
+                                });
+
+                                window.ModalManager.showToast('Table added successfully');
+                                modalControl.close();
+                            } catch (err) {
+                                console.error('Error adding table:', err);
+                                errorContainer.textContent = 'Failed to add table. Please try again.';
+                                errorContainer.classList.remove('hidden');
+                            }
+                        });
+                    }
+                }
+            });
+        } else {
+            // Fallback to original React component modal
+            setIsAddTableModalOpen(true);
+        }
     };
 
     // Function to show the rename room modal
@@ -376,11 +496,131 @@
                 </div>
             `;
 
+            const modal = window.ModalManager.createCenterModal({
+                id: modalId,
+                title: modalTitle,
+                content: content,
+                actions: actions,
+                onShown: (modalControl) => {
+                    const titleInput = document.getElementById('room-title');
+                    const errorContainer = document.getElementById('rename-error-container');
+                    const cancelButton = document.getElementById('cancel-rename');
+                    const saveButton = document.getElementById('save-rename');
+
+                    if (titleInput && cancelButton && saveButton) {
+                        titleInput.focus();
+                        titleInput.select();
+
+                        cancelButton.addEventListener('click', () => {
+                            modalControl.close();
+                        });
+
+                        saveButton.addEventListener('click', async () => {
+                            const newTitle = titleInput.value.trim();
+
+                            // Validate form
+                            if (!newTitle) {
+                                errorContainer.textContent = 'Please enter a title';
+                                errorContainer.classList.remove('hidden');
+                                return;
+                            }
+
+                            try {
+                                if (variant) {
+                                    // Rename price variant
+                                    const vars = seller?.priceVariants || [];
+                                    const index = vars.findIndex(v => v.title === variant);
+
+                                    if (index === -1) {
+                                        errorContainer.textContent = "Can't rename this default room";
+                                        errorContainer.classList.remove('hidden');
+                                        return;
+                                    }
+
+                                    const updatedVars = [...vars];
+                                    updatedVars[index] = { title: newTitle };
+
+                                    await sdk.profile.update({ priceVariants: updatedVars });
+                                } else if (tableId) {
+                                    // Rename table
+                                    const tables = seller?.tables || [];
+                                    const index = tables.findIndex(t => t.title === tableId);
+
+                                    if (index === -1) {
+                                        errorContainer.textContent = "Can't rename this table";
+                                        errorContainer.classList.remove('hidden');
+                                        return;
+                                    }
+
+                                    const updatedTables = [...tables];
+                                    updatedTables[index] = { ...updatedTables[index], title: newTitle };
+
+                                    await sdk.profile.update({ tables: updatedTables });
+                                } else {
+                                    errorContainer.textContent = "Can't rename room";
+                                    errorContainer.classList.remove('hidden');
+                                    return;
+                                }
+
+                                window.ModalManager.showToast('Renamed successfully');
+                                modalControl.close();
+                            } catch (err) {
+                                console.error('Error renaming:', err);
+                                errorContainer.textContent = 'Failed to rename. Please try again.';
+                                errorContainer.classList.remove('hidden');
+                            }
+                        });
+                    }
+                }
+            });
         } else {
             // Fallback to original React component modal
             setSelectedTableId(tableId);
             setSelectedVariant(variant);
             setIsRenameRoomModalOpen(true);
+        }
+    };
+
+    // Function to remove a table
+    const removeTable = async (tableId) => {
+        try {
+            // Use confirmDialog utility instead of native confirm
+            confirmDialog({
+                title: 'Remove Table',
+                content: `Are you sure you want to remove table ${tableId}?`,
+                confirmText: 'Remove',
+                cancelText: 'Cancel',
+                onConfirm: async () => {
+                    try {
+                        // Get current tables from seller
+                        const currentTables = seller?.tables || [];
+
+                        // Remove the table
+                        const updatedTables = currentTables.filter(table => table.title !== tableId);
+
+                        // Update seller document in Firestore
+                        await sdk.profile.update({
+                            tables: updatedTables
+                        });
+
+                        // Trigger UI refresh
+                        if (window.refreshTables && typeof window.refreshTables === 'function') {
+                            window.refreshTables();
+                        }
+
+                        showToast('Table removed successfully');
+
+                        // Analytics tracking (if needed)
+                        // analytics.track("REMOVE_TABLE");
+                    } catch (err) {
+                        console.error('Error removing table:', err);
+                        showToast('Failed to remove table. Please try again.');
+                    }
+                }
+            });
+        } catch (err) {
+            console.error('Error in confirm dialog:', err);
+            showToast('An error occurred. Please try again.');
         }
     };
 
@@ -1039,6 +1279,27 @@
         }
     };
 
+    const filteredTables = React.useMemo(() => {
+        return tables.filter(table => {
+            if (table.type === 'dine_in') return true;
+            if (table.type === 'qr' && table.orders.length > 0) return true;
+            if (table.type === 'aggregator' && table.orders.length > 0) return true;
+            return false;
+        });
+    }, [tables]);
+
+    // Group dining tables by section
+    const groupedDiningTables = React.useMemo(() => {
+        return filteredTables.reduce((acc, table) => {
+            if (table.type !== 'dine_in') return acc;
+            if (!acc[table.section]) {
+                acc[table.section] = [];
+            }
+            acc[table.section].push(table);
+            return acc;
+        }, {});
+    }, [filteredTables]);
+
     // Format a number with commas
     const formatNumber = (num) => {
         return num.toLocaleString('en-IN');
@@ -1130,6 +1391,10 @@
     };
 
     // Handle date range selection for custom filter
+    const handleDateRangeSelect = (startDate, endDate) => {
+        setCustomDateRange({ startDate, endDate });
+        setDateFilter('custom');
+    };
 
     // Handle scroll to load more items (restore this function)
     const handleScroll = (e) => {
@@ -1178,8 +1443,6 @@
         }
 
         // Create modal
-<<<<<<< HEAD
-=======
         const modal = window.ModalManager.createCenterModal({
             id: 'print-template-modal',
             title: "Print Template",
@@ -1792,7 +2055,6 @@
                 updateLivePreview();
             }
         });
->>>>>>> 6eabe613
     };
 
     // Handle bulk tax update management
@@ -1806,6 +2068,299 @@
         }
 
         // Create modal
+        const modal = window.ModalManager.createCenterModal({
+            id: 'bulk-tax-update-modal',
+            title: "Bulk Tax Update",
+            content: `
+                <div class="p-4">
+                    <div id="tax-update-error-container" class="mb-4 hidden p-3 bg-red-50 text-red-700 rounded-md"></div>
+                    
+                    <div class="mb-4">
+                        <p class="text-sm text-gray-600 mb-4">
+                            Update tax rates for all products at once. This will replace existing tax configurations for all products.
+                        </p>
+                    </div>
+                    
+                    <div class="mb-6">
+                        <div class="bg-amber-50 border border-amber-200 rounded-md p-3 mb-4">
+                            <div class="flex items-start">
+                                <i class="ph ph-warning-circle text-amber-500 mt-0.5 mr-2 text-lg"></i>
+                                <p class="text-sm text-amber-700">
+                                    This action will update tax settings for <strong>all products</strong> in your inventory. 
+                                    Individual product tax configurations will be overwritten.
+                                </p>
+                            </div>
+                        </div>
+                        
+                        <div id="tax-config-container" class="space-y-4">
+                            <div class="tax-item border rounded-md p-3">
+                                <div class="flex items-center justify-between mb-2">
+                                    <div class="font-medium">Tax Configuration</div>
+                                    <button id="remove-tax-btn" class="text-gray-400 hover:text-red-500 hidden">
+                                        <i class="ph ph-trash"></i>
+                                    </button>
+                                </div>
+                                
+                                <div class="grid grid-cols-1 sm:grid-cols-3 gap-3">
+                                    <div>
+                                        <label class="block text-sm text-gray-600 mb-1">Tax Name</label>
+                                        <input 
+                                            type="text" 
+                                            id="tax-name-input" 
+                                            class="w-full px-3 py-2 border rounded-md focus:outline-none focus:ring-2 focus:ring-red-500" 
+                                            placeholder="e.g. GST" 
+                                            value="GST"
+                                        />
+                                    </div>
+                                    <div>
+                                        <label class="block text-sm text-gray-600 mb-1">Tax Value (%)</label>
+                                        <input 
+                                            type="number" 
+                                            id="tax-value-input" 
+                                            class="w-full px-3 py-2 border rounded-md focus:outline-none focus:ring-2 focus:ring-red-500" 
+                                            placeholder="e.g. 18" 
+                                            min="0" 
+                                            max="100" 
+                                            value="18"
+                                        />
+                                    </div>
+                                    <div>
+                                        <label class="block text-sm text-gray-600 mb-1">Type</label>
+                                        <select 
+                                            id="tax-type-input" 
+                                            class="w-full px-3 py-2 border rounded-md focus:outline-none focus:ring-2 focus:ring-red-500"
+                                        >
+                                            <option value="percentage" selected>Percentage (%)</option>
+                                            <option value="fixed">Fixed Amount (₹)</option>
+                                        </select>
+                                    </div>
+                                </div>
+                            </div>
+                        </div>
+                    </div>
+                </div>
+            `,
+            actions: `
+                <div class="flex justify-end p-4 space-x-3">
+                    <button id="cancel-tax-update-btn" class="px-4 py-2 border rounded-md hover:bg-gray-50">Cancel</button>
+                    <button id="save-tax-update-btn" class="px-4 py-2 bg-red-500 text-white rounded-md hover:bg-red-600">Update All Products</button>
+                </div>
+            `,
+            size: 'md',
+            onShown: (modalControl) => {
+                const taxNameInput = document.getElementById('tax-name-input');
+                const taxValueInput = document.getElementById('tax-value-input');
+                const taxTypeInput = document.getElementById('tax-type-input');
+                const errorContainer = document.getElementById('tax-update-error-container');
+                const cancelButton = document.getElementById('cancel-tax-update-btn');
+                const saveButton = document.getElementById('save-tax-update-btn');
+
+                // Validation function
+                const validateForm = () => {
+                    if (!taxNameInput.value.trim()) {
+                        errorContainer.textContent = 'Tax name is required';
+                        errorContainer.classList.remove('hidden');
+                        return false;
+                    }
+
+                    const taxValue = parseFloat(taxValueInput.value);
+                    if (isNaN(taxValue) || taxValue < 0 || taxValue > 100) {
+                        errorContainer.textContent = 'Please enter a valid tax value between 0 and 100';
+                        errorContainer.classList.remove('hidden');
+                        return false;
+                    }
+
+                    return true;
+                };
+
+                // Event handlers
+                cancelButton.addEventListener('click', () => {
+                    modalControl.close();
+                });
+
+                saveButton.addEventListener('click', async () => {
+                    if (!validateForm()) return;
+
+                    try {
+                        // Show loading state
+                        saveButton.disabled = true;
+                        saveButton.innerHTML = `
+                            <svg class="animate-spin -ml-1 mr-2 h-4 w-4 text-white" xmlns="http://www.w3.org/2000/svg" fill="none" viewBox="0 0 24 24">
+                                <circle class="opacity-25" cx="12" cy="12" r="10" stroke="currentColor" stroke-width="4"></circle>
+                                <path class="opacity-75" fill="currentColor" d="M4 12a8 8 0 018-8V0C5.373 0 0 5.373 0 12h4zm2 5.291A7.962 7.962 0 014 12H0c0 3.042 1.135 5.824 3 7.938l3-2.647z"></path>
+                            </svg>
+                            Updating...
+                        `;
+
+                        // Prepare tax data
+                        const taxCharge = {
+                            name: taxNameInput.value.trim(),
+                            value: parseFloat(taxValueInput.value),
+                            type: taxTypeInput.value
+                        };
+
+                        // Get all products for this seller
+                        const productsSnapshot = await window.sdk.db.collection("Product")
+                            .where("sellerId", "==", seller.id)
+                            .get();
+
+                        let successCount = 0;
+                        const totalProducts = productsSnapshot.size;
+
+                        // Update each product with the new tax configuration
+                        const batch = window.sdk.db.firestore.batch();
+
+                        productsSnapshot.forEach(doc => {
+                            const productData = doc.data();
+
+                            // Replace existing tax charges with the new one
+                            productData.charges = [taxCharge];
+
+                            // Update the product in the batch
+                            batch.update(doc.ref, { charges: productData.charges });
+                            successCount++;
+                        });
+
+                        // Commit all updates
+                        await batch.commit();
+
+                        window.ModalManager.showToast(`Successfully updated tax for ${successCount} products`);
+                        modalControl.close();
+                    } catch (error) {
+                        console.error('Error updating product taxes:', error);
+                        errorContainer.textContent = 'Failed to update product taxes. Please try again.';
+                        errorContainer.classList.remove('hidden');
+
+                        // Reset button
+                        saveButton.disabled = false;
+                        saveButton.textContent = 'Update All Products';
+                    }
+                });
+            }
+        });
+    };
+
+    // Handle product import
+    const handleProductImport = () => {
+        if (!window.ModalManager || !window.sdk) {
+            showToast("System components not loaded. Please try again later.");
+            return;
+        }
+
+        // Create modal
+        const modal = window.ModalManager.createCenterModal({
+            id: 'import-products-modal',
+            title: "Bulk Import Products",
+            content: `
+                <div class="p-4 text-center">
+                    <div class="mb-6">
+                        <p class="font-medium text-gray-700">Step 1</p>
+                        <div class="flex justify-center items-center mt-2">
+                            <span class="text-gray-700 mr-2">Download template file:</span>
+                            <a href="https://firebasestorage.googleapis.com/v0/b/frihbi-app.appspot.com/o/assets%2FImport%20Product%20Sample%20sheet.xlsx?alt=media" class="text-red-500 font-medium hover:underline" download>Sample.xlsx</a>
+                        </div>
+                    </div>
+                    <div class="mb-6">
+                        <p class="font-medium text-gray-700">Step 2</p>
+                        <div id="file-upload-area" class="mt-2 border-2 border-dashed border-gray-300 rounded-lg p-6 cursor-pointer hover:bg-gray-50">
+                            <i class="ph ph-upload text-gray-400 text-4xl"></i>
+                            <p class="mt-2 font-medium">Upload .csv / .xlsx</p>
+                            <p class="text-sm text-gray-500">Max file size 20mb and 100 products</p>
+                            <input type="file" id="import-file" class="hidden" accept=".csv, .xlsx" />
+                        </div>
+                    </div>
+                </div>
+            `,
+            actions: `
+                <div class="flex justify-center p-4">
+                    <button id="start-import-btn" class="px-8 py-3 bg-red-500 text-white rounded-md font-medium">Start</button>
+                </div>
+            `,
+            size: 'md',
+            onShown: (modalControl) => {
+                const fileUploadArea = document.getElementById('file-upload-area');
+                const importFileInput = document.getElementById('import-file');
+                const startImportBtn = document.getElementById('start-import-btn');
+
+                let selectedFile = null;
+
+                // Handle file upload area click
+                fileUploadArea.addEventListener('click', () => {
+                    importFileInput.click();
+                });
+
+                // Handle file selection
+                importFileInput.addEventListener('change', (e) => {
+                    if (e.target.files.length > 0) {
+                        selectedFile = e.target.files[0];
+
+                        // Update the upload area UI to show selected file
+                        fileUploadArea.innerHTML = `
+                            <i class="ph ph-check-circle text-green-500 text-4xl"></i>
+                            <p class="mt-2 font-medium">${selectedFile.name}</p>
+                            <p class="text-sm text-gray-500">${Math.round(selectedFile.size / 1024)} KB</p>
+                            <input type="file" id="import-file" class="hidden" accept=".csv, .xlsx" />
+                        `;
+                    }
+                });
+
+                // Handle import start
+                startImportBtn.addEventListener('click', async () => {
+                    if (!selectedFile) {
+                        window.ModalManager.showToast('Please select a file to import');
+                        return;
+                    }
+
+                    try {
+                        // Show loading state
+                        startImportBtn.disabled = true;
+                        startImportBtn.innerHTML = `
+                            <svg class="animate-spin -ml-1 mr-2 h-4 w-4 text-white" xmlns="http://www.w3.org/2000/svg" fill="none" viewBox="0 0 24 24">
+                                <circle class="opacity-25" cx="12" cy="12" r="10" stroke="currentColor" stroke-width="4"></circle>
+                                <path class="opacity-75" fill="currentColor" d="M4 12a8 8 0 018-8V0C5.373 0 0 5.373 0 12h4zm2 5.291A7.962 7.962 0 014 12H0c0 3.042 1.135 5.824 3 7.938l3-2.647z"></path>
+                            </svg>
+                            Uploading...
+                        `;
+
+                        // Read file as array buffer for Firebase Storage
+                        const fileReader = new FileReader();
+                        fileReader.onload = async (event) => {
+                            try {
+                                const fileData = event.target.result;
+
+                                // Generate a unique storage path
+                                const storagePath = `seller/${seller.id}/import_product_${Date.now()}.xlsx`;
+
+                                // Get a reference to the storage location
+                                const storageRef = window.sdk.storage.ref(storagePath);
+
+                                // Upload the file
+                                await storageRef.put(new Uint8Array(fileData));
+
+                                window.ModalManager.showToast('File uploaded successfully. Products will be imported in the background.');
+                                modalControl.close();
+                            } catch (error) {
+                                console.error('Error uploading file:', error);
+                                window.ModalManager.showToast('Failed to upload file. Please try again.');
+
+                                // Reset button
+                                startImportBtn.disabled = false;
+                                startImportBtn.textContent = 'Start';
+                            }
+                        };
+
+                        fileReader.readAsArrayBuffer(selectedFile);
+                    } catch (error) {
+                        console.error('Error starting import:', error);
+                        window.ModalManager.showToast('Failed to start import. Please try again.');
+
+                        // Reset button
+                        startImportBtn.disabled = false;
+                        startImportBtn.textContent = 'Start';
+                    }
+                });
+            }
+        });
     };
 
     // Handle printer management
@@ -1829,6 +2384,916 @@
                 }
             });
         }
+
+        // Get managed printers from BluetoothPrinting
+        const bluetoothPrinting = window.BluetoothPrinting;
+        const managedPrinters = bluetoothPrinting ? bluetoothPrinting.getSavedPrinters() : [];
+
+        // Get currently connected printer info
+        const currentlyConnected = bluetoothPrinting && bluetoothPrinting.connected;
+        const connectedDevice = bluetoothPrinting && bluetoothPrinting.device;
+        const connectedDeviceId = connectedDevice ? connectedDevice.id : null;
+        const connectedDeviceName = connectedDevice ? connectedDevice.name : null;
+
+        // Create modal
+        const modal = window.ModalManager.createCenterModal({
+            id: 'printer-management-modal',
+            title: "Printer Management",
+            content: `
+                <div class="p-5">
+                    <div id="printer-error-container" class="mb-4 hidden p-3 bg-red-50 text-red-700 rounded-lg"></div>
+                    
+                    <div class="mb-5">
+                        <p class="text-sm text-gray-600 leading-relaxed">
+                            Configure printers for different order channels. You can assign specific printers for KOT (Kitchen Order Ticket) and bills.
+                        </p>
+                    </div>
+                    
+                    <div class="mb-5">
+                        <div class="flex items-center">
+                            <div class="w-3 h-3 rounded-full ${currentlyConnected ? 'bg-green-500' : 'bg-gray-300'} mr-2"></div>
+                            <span class="text-sm ${currentlyConnected ? 'text-green-600' : 'text-gray-500'} font-medium">
+                                ${currentlyConnected ? 'Printer Connected' : 'No Printer Connected'}
+                            </span>
+                        </div>
+                    </div>
+                    
+                    <!-- Printer List -->
+                    <div id="printer-list" class="mb-5 space-y-4">
+                        ${currentlyConnected && connectedDevice ? `
+                        <div class="bg-gradient-to-br from-green-50 to-green-100 rounded-lg p-4 border border-green-200 shadow-sm">
+                            <div class="flex items-center justify-between">
+                                <div class="flex items-center">
+                                    <div class="w-10 h-10 bg-gradient-to-br from-green-100 to-green-200 rounded-lg flex items-center justify-center mr-3 shadow-sm">
+                                        <i class="ph ph-printer text-green-600 text-xl"></i>
+                                    </div>
+                                    <div>
+                                        <h4 class="font-medium text-gray-800 flex items-center">
+                                            ${connectedDeviceName || 'Connected Printer'}
+                                            <span class="ml-2 px-2 py-0.5 bg-green-100 text-green-700 text-xs rounded-full flex items-center">
+                                                <i class="ph ph-plug text-green-600 mr-1 text-xs"></i>Connected Now
+                                            </span>
+                                        </h4>
+                                        <p class="text-xs text-gray-500">${connectedDeviceId || 'Unknown ID'}</p>
+                                    </div>
+                                </div>
+                            </div>
+                        </div>
+                        ` : ''}
+                        
+                        ${!managedPrinters.length && !currentlyConnected ? `
+                            <div class="text-center py-8 bg-gradient-to-br from-gray-50 to-white rounded-lg border border-dashed border-gray-300">
+                                <div class="w-16 h-16 bg-white rounded-full flex items-center justify-center mx-auto mb-3 shadow-sm">
+                                    <i class="ph ph-printer text-gray-400 text-3xl"></i>
+                                </div>
+                                <p class="text-gray-500 mb-1">No printers configured</p>
+                                <p class="text-xs text-gray-400">Connect a Bluetooth printer to get started</p>
+                            </div>
+                        ` : ''}
+                        
+                        ${managedPrinters.map((printer, index) => {
+                // Determine if this printer is connected - check both id and name
+                const isPrinterConnected = currentlyConnected && (
+                    (connectedDeviceId && printer.deviceId === connectedDeviceId) ||
+                    (connectedDeviceName && printer.deviceName === connectedDeviceName)
+                );
+
+                // Skip if this is already shown as the connected printer
+                if (isPrinterConnected && currentlyConnected && connectedDevice) {
+                    return '';
+                }
+
+                // Format date added or last connected date
+                let dateInfo = '';
+                if (printer.lastConnected) {
+                    const lastConnectedDate = new Date(printer.lastConnected);
+                    const now = new Date();
+                    const diffMs = now - lastConnectedDate;
+                    const diffMins = Math.round(diffMs / 60000);
+                    const diffHours = Math.round(diffMs / 3600000);
+                    const diffDays = Math.round(diffMs / 86400000);
+
+                    if (diffMins < 1) {
+                        dateInfo = `Connected just now`;
+                    } else if (diffMins < 60) {
+                        dateInfo = `Connected ${diffMins} minute${diffMins > 1 ? 's' : ''} ago`;
+                    } else if (diffHours < 24) {
+                        dateInfo = `Connected ${diffHours} hour${diffHours > 1 ? 's' : ''} ago`;
+                    } else {
+                        dateInfo = `Connected ${diffDays} day${diffDays > 1 ? 's' : ''} ago`;
+                    }
+                } else if (printer.dateAdded) {
+                    const addedDate = new Date(printer.dateAdded);
+                    dateInfo = `Added on ${addedDate.toLocaleDateString()}`;
+                }
+
+                return `
+                                <div class="printer-item bg-gradient-to-br from-white to-gray-50 border ${isPrinterConnected ? 'border-green-300 ring-1 ring-green-300' : 'border-gray-200'} rounded-lg shadow-sm p-4 transition-all hover:shadow-md" data-printer-id="${printer.id}">
+                                    <div class="flex justify-between items-start mb-3">
+                                        <div class="flex items-center">
+                                            <div class="w-10 h-10 bg-gradient-to-br from-red-50 to-red-100 rounded-lg flex items-center justify-center mr-3 shadow-sm">
+                                                <i class="ph ph-printer text-red-500 text-xl"></i>
+                                            </div>
+                                            <div>
+                                                <h4 class="font-medium text-gray-800">${printer.name || 'Unnamed Printer'}</h4>
+                                                <p class="text-xs text-gray-500">${printer.deviceId || 'Unknown ID'}</p>
+                                                ${dateInfo ? `<p class="text-xs text-gray-500 italic">${dateInfo}</p>` : ''}
+                                            </div>
+                                            ${printer.isDefault ? `<span class="ml-2 px-2 py-0.5 bg-gradient-to-r from-red-100 to-red-50 text-red-700 text-xs rounded-full flex items-center"><i class="ph ph-star-fill text-amber-500 mr-1 text-xs"></i>Default</span>` : ''}
+                                            ${isPrinterConnected ? `<span class="ml-2 px-2 py-0.5 bg-gradient-to-r from-green-100 to-green-50 text-green-700 text-xs rounded-full flex items-center"><i class="ph ph-plug text-green-500 mr-1 text-xs"></i>Connected</span>` : ''}
+                                        </div>
+                                        <div class="flex space-x-1">
+                                            <button class="printer-edit-btn p-2 text-gray-400 hover:text-gray-600 rounded-full hover:bg-gray-100 transition-colors" data-printer-id="${printer.id}" title="Edit printer">
+                                                <i class="ph ph-pencil-simple"></i>
+                                            </button>
+                                            <button class="printer-remove-btn p-2 text-gray-400 hover:text-red-500 rounded-full hover:bg-gray-100 transition-colors" data-printer-id="${printer.id}" title="Remove printer">
+                                                <i class="ph ph-trash"></i>
+                                            </button>
+                                        </div>
+                                    </div>
+                                    
+                                    <!-- Assignments -->
+                                    <div class="mt-3 pt-3 border-t border-gray-200">
+                                        <h5 class="text-sm font-medium text-gray-700 mb-2 flex items-center">
+                                            <i class="ph ph-link text-gray-400 mr-1.5"></i>
+                                            Channel Assignments
+                                        </h5>
+                                        ${printer.assignments && printer.assignments.length > 0 ? `
+                                            <div class="flex flex-wrap gap-2">
+                                                ${printer.assignments.map(assignment => `
+                                                    <div class="inline-flex items-center px-2 py-1 bg-gradient-to-r from-gray-100 to-gray-50 text-xs rounded-md border border-gray-100 shadow-sm">
+                                                        <span class="font-medium">${assignment.channel}</span>
+                                                        <span class="mx-1 text-gray-400">•</span>
+                                                        <span class="text-${assignment.printType === 'all' ? 'blue' : assignment.printType === 'kot' ? 'green' : 'orange'}-500">
+                                                            ${assignment.printType === 'all' ? 'All' : assignment.printType === 'kot' ? 'KOT' : 'Bill'}
+                                                        </span>
+                                                    </div>
+                                                `).join('')}
+                                            </div>
+                                        ` : `
+                                            <p class="text-xs text-gray-500 flex items-center">
+                                                <i class="ph ph-info text-gray-400 mr-1"></i>
+                                                No channel assignments
+                                            </p>
+                                        `}
+                                    </div>
+                                </div>
+                            `;
+            }).join('')}
+                    </div>
+                    
+                    <!-- Add Printer Button -->
+                    <button id="add-printer-btn" class="w-full py-3 border border-dashed border-gray-300 text-gray-600 rounded-lg hover:bg-gray-50 hover:shadow-sm transition-all flex items-center justify-center gap-2 bg-gradient-to-r from-white to-gray-50">
+                        <i class="ph ph-plus-circle"></i>
+                        Add New Printer
+                    </button>
+                </div>
+            `,
+            actions: `
+                <div class="flex justify-end px-5 py-4 bg-gradient-to-r from-gray-50 to-white border-t border-gray-100">
+                    <button id="close-printer-management-btn" class="px-4 py-2 border border-gray-200 rounded-md hover:bg-gray-50 transition-colors flex items-center gap-2 text-gray-600">
+                        <i class="ph ph-x"></i>
+                        Close
+                    </button>
+                </div>
+            `,
+            size: 'lg',
+            onShown: (modalControl) => {
+                const errorContainer = document.getElementById('printer-error-container');
+                const addPrinterBtn = document.getElementById('add-printer-btn');
+                const closePrinterManagementBtn = document.getElementById('close-printer-management-btn');
+
+                // Add printer event handler
+                addPrinterBtn.addEventListener('click', () => {
+                    showAddPrinterModal(modalControl);
+                });
+
+                // Close button event handler
+                closePrinterManagementBtn.addEventListener('click', () => {
+                    modalControl.close();
+                });
+
+                // Edit printer event handlers
+                document.querySelectorAll('.printer-edit-btn').forEach(btn => {
+                    btn.addEventListener('click', (e) => {
+                        e.stopPropagation();
+                        const printerId = btn.getAttribute('data-printer-id');
+                        showEditPrinterModal(printerId, modalControl);
+                    });
+                });
+
+                // Remove printer event handlers
+                document.querySelectorAll('.printer-remove-btn').forEach(btn => {
+                    btn.addEventListener('click', (e) => {
+                        e.stopPropagation();
+                        const printerId = btn.getAttribute('data-printer-id');
+                        removePrinter(printerId, modalControl);
+                    });
+                });
+            }
+        });
+    };
+
+    // Show add printer modal
+    const showAddPrinterModal = (parentModalControl) => {
+        // Get all available order channels
+        const orderChannels = ['All Channels', 'Default'];
+
+        // Add channels from price variants
+        if (seller?.priceVariants && Array.isArray(seller.priceVariants)) {
+            seller.priceVariants.forEach(variant => {
+                if (variant.title && variant.title !== 'Default' && !orderChannels.includes(variant.title)) {
+                    orderChannels.push(variant.title);
+                }
+            });
+        }
+
+        // Create modal
+        const modal = window.ModalManager.createCenterModal({
+            id: 'add-printer-modal',
+            title: "Add Printer",
+            content: `
+                <div class="p-5 pt-4">
+                    <div id="add-printer-error-container" class="mb-4 hidden p-3 bg-red-50 text-red-700 rounded-lg"></div>
+                    
+                    <div class="mb-6">
+                        <label class="block text-sm font-medium text-gray-700 mb-1.5">
+                            <i class="ph ph-tag text-gray-400 mr-1.5"></i>
+                            Printer Name
+                        </label>
+                        <input
+                            type="text"
+                            id="printer-name-input"
+                            class="w-full px-3 py-2.5 border rounded-lg focus:outline-none focus:ring-2 focus:ring-red-500 bg-gradient-to-r from-white to-gray-50 shadow-sm"
+                            placeholder="e.g. Kitchen Printer"
+                        />
+                    </div>
+                    
+                    <div class="mb-6">
+                        <div class="flex items-center justify-between mb-1.5">
+                            <label class="block text-sm font-medium text-gray-700">
+                                <i class="ph ph-bluetooth text-gray-400 mr-1.5"></i>
+                                Bluetooth Device
+                            </label>
+                            <button id="select-device-btn" class="text-xs text-red-500 hover:text-red-600 flex items-center gap-1 transition-colors">
+                                <i class="ph ph-scan"></i>
+                                Select Device
+                            </button>
+                        </div>
+                        <div id="selected-device-container" class="border rounded-lg p-4 flex items-center justify-between bg-gradient-to-r from-gray-50 to-white shadow-sm">
+                            <div id="no-device-selected" class="text-gray-500 text-sm flex items-center">
+                                <i class="ph ph-bluetooth-x text-gray-400 mr-2"></i>
+                                No device selected
+                            </div>
+                            <div id="device-info" class="hidden">
+                                <div class="flex items-center">
+                                    <div class="w-8 h-8 bg-blue-50 rounded-full flex items-center justify-center mr-2 shadow-sm">
+                                        <i class="ph ph-bluetooth text-blue-500"></i>
+                                    </div>
+                                    <div>
+                                        <div id="device-name" class="font-medium"></div>
+                                        <div id="device-id" class="text-xs text-gray-500"></div>
+                                    </div>
+                                </div>
+                            </div>
+                        </div>
+                    </div>
+                    
+                    <div class="mb-3">
+                        <label class="flex items-center p-2 hover:bg-gray-50 rounded-md cursor-pointer transition-colors">
+                            <input
+                                type="checkbox"
+                                id="is-default-printer-input"
+                                class="w-4 h-4 text-red-600 rounded focus:ring-red-500"
+                            />
+                            <div class="ml-2">
+                                <div class="text-sm text-gray-700 font-medium">Set as default printer</div>
+                                <div class="text-xs text-gray-500">This printer will be used when no specific printer is assigned</div>
+                            </div>
+                        </label>
+                    </div>
+                    
+                    <div class="mb-5">
+                        <label class="flex items-center p-2 hover:bg-gray-50 rounded-md cursor-pointer transition-colors">
+                            <input
+                                type="checkbox"
+                                id="add-assignments-input"
+                                class="w-4 h-4 text-red-600 rounded focus:ring-red-500"
+                            />
+                            <div class="ml-2">
+                                <div class="text-sm text-gray-700 font-medium">Add channel assignments</div>
+                                <div class="text-xs text-gray-500">Configure which channels and print types use this printer</div>
+                            </div>
+                        </label>
+                    </div>
+                    
+                    <div id="assignments-container" class="hidden space-y-4 p-4 border border-gray-200 rounded-lg bg-gradient-to-r from-gray-50 to-white shadow-sm">
+                        <div id="assignments-list" class="space-y-4">
+                            <div class="assignment-entry grid grid-cols-2 gap-4">
+                                <div>
+                                    <label class="block text-xs font-medium text-gray-700 mb-1.5 flex items-center">
+                                        <i class="ph ph-storefront text-gray-400 mr-1"></i>
+                                        Channel
+                                    </label>
+                                    <select class="assignment-channel w-full px-3 py-2 border rounded-lg text-sm bg-white shadow-sm focus:ring-2 focus:ring-red-500 focus:outline-none">
+                                        ${orderChannels.map(channel => `
+                                            <option value="${channel}">${channel}</option>
+                                        `).join('')}
+                                    </select>
+                                </div>
+                                <div>
+                                    <label class="block text-xs font-medium text-gray-700 mb-1.5 flex items-center">
+                                        <i class="ph ph-printer text-gray-400 mr-1"></i>
+                                        Print Type
+                                    </label>
+                                    <select class="assignment-type w-full px-3 py-2 border rounded-lg text-sm bg-white shadow-sm focus:ring-2 focus:ring-red-500 focus:outline-none">
+                                        <option value="all">All</option>
+                                        <option value="kot">KOT Only</option>
+                                        <option value="bill">Bill Only</option>
+                                    </select>
+                                </div>
+                            </div>
+                        </div>
+                        
+                        <button id="add-assignment-btn" class="w-full py-2 border border-dashed border-gray-300 text-gray-600 rounded-md hover:bg-gray-50 hover:shadow-sm transition-all flex items-center justify-center text-sm gap-1">
+                            <i class="ph ph-plus-circle"></i>
+                            Add Another Assignment
+                        </button>
+                    </div>
+                </div>
+            `,
+            actions: `
+                <div class="flex justify-end px-5 py-4 space-x-3 bg-gradient-to-r from-gray-50 to-white border-t border-gray-100">
+                    <button id="cancel-add-printer-btn" class="px-4 py-2 border border-gray-200 rounded-md hover:bg-gray-50 transition-colors flex items-center gap-2 text-gray-600">
+                        <i class="ph ph-x"></i>
+                        Cancel
+                    </button>
+                    <button id="save-add-printer-btn" class="px-4 py-2 bg-gradient-to-r from-red-500 to-red-600 text-white rounded-md hover:from-red-600 hover:to-red-700 transition-colors flex items-center gap-2 shadow-sm">
+                        <i class="ph ph-check"></i>
+                        Add Printer
+                    </button>
+                </div>
+            `,
+            size: 'md',
+            onShown: (modalControl) => {
+                const errorContainer = document.getElementById('add-printer-error-container');
+                const printerNameInput = document.getElementById('printer-name-input');
+                const selectDeviceBtn = document.getElementById('select-device-btn');
+                const deviceInfoDiv = document.getElementById('device-info');
+                const noDeviceSelectedDiv = document.getElementById('no-device-selected');
+                const deviceNameDiv = document.getElementById('device-name');
+                const deviceIdDiv = document.getElementById('device-id');
+                const isDefaultPrinterInput = document.getElementById('is-default-printer-input');
+                const addAssignmentsInput = document.getElementById('add-assignments-input');
+                const assignmentsContainer = document.getElementById('assignments-container');
+                const assignmentsList = document.getElementById('assignments-list');
+                const addAssignmentBtn = document.getElementById('add-assignment-btn');
+                const cancelButton = document.getElementById('cancel-add-printer-btn');
+                const saveButton = document.getElementById('save-add-printer-btn');
+
+                let selectedDevice = null;
+
+                // Show/hide assignments based on checkbox
+                addAssignmentsInput.addEventListener('change', () => {
+                    assignmentsContainer.classList.toggle('hidden', !addAssignmentsInput.checked);
+                });
+
+                // Add assignment button event handler
+                addAssignmentBtn.addEventListener('click', () => {
+                    const assignmentEntry = document.createElement('div');
+                    assignmentEntry.className = 'assignment-entry grid grid-cols-2 gap-4 relative';
+                    assignmentEntry.innerHTML = `
+                        <div>
+                            <label class="block text-xs font-medium text-gray-700 mb-1">
+                                Channel
+                            </label>
+                            <select class="assignment-channel w-full px-3 py-2 border rounded-md text-sm">
+                                ${orderChannels.map(channel => `
+                                    <option value="${channel}">${channel}</option>
+                                `).join('')}
+                            </select>
+                        </div>
+                        <div>
+                            <label class="block text-xs font-medium text-gray-700 mb-1">
+                                Print Type
+                            </label>
+                            <div class="flex">
+                                <select class="assignment-type w-full px-3 py-2 border rounded-md text-sm">
+                                    <option value="all">All</option>
+                                    <option value="kot">KOT Only</option>
+                                    <option value="bill">Bill Only</option>
+                                </select>
+                                <button class="remove-assignment-btn ml-2 p-1 text-gray-400 hover:text-red-500 rounded hover:bg-gray-100">
+                                    <i class="ph ph-x"></i>
+                                </button>
+                            </div>
+                        </div>
+                    `;
+
+                    assignmentsList.appendChild(assignmentEntry);
+
+                    // Add event listener to the remove button
+                    assignmentEntry.querySelector('.remove-assignment-btn').addEventListener('click', () => {
+                        assignmentEntry.remove();
+                    });
+                });
+
+                // Select device button event handler
+                selectDeviceBtn.addEventListener('click', async () => {
+                    try {
+                        errorContainer.classList.add('hidden');
+
+                        if (!window.BluetoothPrinting) {
+                            throw new Error('Bluetooth printing service not available');
+                        }
+
+                        const bluetoothPrinting = window.BluetoothPrinting;
+
+                        // Check if the browser supports Web Bluetooth
+                        if (!bluetoothPrinting.isSupported()) {
+                            throw new Error('Web Bluetooth is not supported in this browser');
+                        }
+
+                        // Request a Bluetooth device
+                        const device = await navigator.bluetooth.requestDevice({
+                            acceptAllDevices: true,
+                            optionalServices: [
+                                '000018f0-0000-1000-8000-00805f9b34fb',  // Common printer service
+                                '00001101-0000-1000-8000-00805f9b34fb',  // Serial Port Profile
+                                '00001800-0000-1000-8000-00805f9b34fb',  // Generic Access Service
+                                '00001801-0000-1000-8000-00805f9b34fb',  // Generic Attribute Service
+                                '0000180a-0000-1000-8000-00805f9b34fb',  // Device Information Service
+                                '0000ffff-0000-1000-8000-00805f9b34fb',  // Vendor specific service
+                                '0000fff0-0000-1000-8000-00805f9b34fb',  // Vendor specific service
+                                '0000ff00-0000-1000-8000-00805f9b34fb',  // Vendor specific service
+                                '0000fe00-0000-1000-8000-00805f9b34fb',  // Vendor specific service
+                                '00010000-0000-1000-8000-00805f9b34fb',  // Vendor specific service
+                                '00000000-0000-1000-8000-00805f9b34fb'   // Vendor specific service
+                            ]
+                        });
+
+                        // Set the selected device
+                        selectedDevice = {
+                            id: device.id,
+                            name: device.name || 'Unknown Device'
+                        };
+
+                        // Update the UI
+                        deviceNameDiv.textContent = selectedDevice.name;
+                        deviceIdDiv.textContent = selectedDevice.id;
+                        deviceInfoDiv.classList.remove('hidden');
+                        noDeviceSelectedDiv.classList.add('hidden');
+
+                        // Set printer name if empty
+                        if (!printerNameInput.value) {
+                            printerNameInput.value = selectedDevice.name;
+                        }
+
+                    } catch (error) {
+                        console.error('Error selecting device:', error);
+                        errorContainer.textContent = `Error: ${error.message}`;
+                        errorContainer.classList.remove('hidden');
+                    }
+                });
+
+                // Cancel button event handler
+                cancelButton.addEventListener('click', () => {
+                    modalControl.close();
+                });
+
+                // Save button event handler
+                saveButton.addEventListener('click', async () => {
+                    try {
+                        // Basic validation
+                        if (!printerNameInput.value.trim()) {
+                            errorContainer.textContent = 'Please enter a printer name';
+                            errorContainer.classList.remove('hidden');
+                            return;
+                        }
+
+                        if (!selectedDevice) {
+                            errorContainer.textContent = 'Please select a Bluetooth device';
+                            errorContainer.classList.remove('hidden');
+                            return;
+                        }
+
+                        // Collect assignments if enabled
+                        const assignments = [];
+                        if (addAssignmentsInput.checked) {
+                            const assignmentEntries = assignmentsList.querySelectorAll('.assignment-entry');
+                            assignmentEntries.forEach(entry => {
+                                const channelSelect = entry.querySelector('.assignment-channel');
+                                const typeSelect = entry.querySelector('.assignment-type');
+
+                                if (channelSelect && typeSelect) {
+                                    assignments.push({
+                                        channel: channelSelect.value,
+                                        printType: typeSelect.value
+                                    });
+                                }
+                            });
+                        }
+
+                        // Create the printer object
+                        const printer = {
+                            name: printerNameInput.value.trim(),
+                            deviceId: selectedDevice.id,
+                            deviceName: selectedDevice.name,
+                            assignments: assignments,
+                            dateAdded: new Date().toISOString()
+                        };
+
+                        // Add the printer to the managed printers list
+                        if (window.BluetoothPrinting) {
+                            const bluetoothPrinting = window.BluetoothPrinting;
+                            bluetoothPrinting.addPrinter(printer, isDefaultPrinterInput.checked);
+
+                            // Show success message
+                            window.ModalManager.showToast('Printer added successfully');
+
+                            // Close the modal
+                            modalControl.close();
+
+                            // Refresh the parent modal
+                            parentModalControl.close();
+                            handlePrinterManagement();
+                        } else {
+                            throw new Error('Bluetooth printing service not available');
+                        }
+                    } catch (error) {
+                        console.error('Error saving printer:', error);
+                        errorContainer.textContent = `Error: ${error.message}`;
+                        errorContainer.classList.remove('hidden');
+                    }
+                });
+            }
+        });
+    };
+
+    // Show edit printer modal
+    const showEditPrinterModal = (printerId, parentModalControl) => {
+        // Get the printer from BluetoothPrinting
+        const bluetoothPrinting = window.BluetoothPrinting;
+        if (!bluetoothPrinting) {
+            window.ModalManager.showToast('Bluetooth printing service not available', 'error');
+            return;
+        }
+
+        const printers = bluetoothPrinting.getSavedPrinters();
+        const printer = printers.find(p => p.id === printerId);
+
+        if (!printer) {
+            window.ModalManager.showToast('Printer not found', 'error');
+            return;
+        }
+
+        // Get all available order channels
+        const orderChannels = ['All Channels', 'Default'];
+
+        // Add channels from price variants
+        if (seller?.priceVariants && Array.isArray(seller.priceVariants)) {
+            seller.priceVariants.forEach(variant => {
+                if (variant.title && variant.title !== 'Default' && !orderChannels.includes(variant.title)) {
+                    orderChannels.push(variant.title);
+                }
+            });
+        }
+
+        // Create modal
+        const modal = window.ModalManager.createCenterModal({
+            id: 'edit-printer-modal',
+            title: "Edit Printer",
+            content: `
+                <div class="p-5 pt-4">
+                    <div id="edit-printer-error-container" class="mb-4 hidden p-3 bg-red-50 text-red-700 rounded-lg"></div>
+                    
+                    <div class="mb-6">
+                        <label class="block text-sm font-medium text-gray-700 mb-1.5">
+                            <i class="ph ph-tag text-gray-400 mr-1.5"></i>
+                            Printer Name
+                        </label>
+                        <input
+                            type="text"
+                            id="edit-printer-name-input"
+                            class="w-full px-3 py-2.5 border rounded-lg focus:outline-none focus:ring-2 focus:ring-red-500 bg-gradient-to-r from-white to-gray-50 shadow-sm"
+                            value="${printer.name || ''}"
+                            placeholder="e.g. Kitchen Printer"
+                        />
+                    </div>
+                    
+                    <div class="mb-6">
+                        <div class="flex items-center justify-between mb-1.5">
+                            <label class="block text-sm font-medium text-gray-700">
+                                <i class="ph ph-bluetooth text-gray-400 mr-1.5"></i>
+                                Bluetooth Device
+                            </label>
+                        </div>
+                        <div id="selected-device-container" class="border rounded-lg p-4 flex items-center justify-between bg-gradient-to-r from-gray-50 to-white shadow-sm">
+                            <div class="flex items-center">
+                                <div class="w-8 h-8 bg-blue-50 rounded-full flex items-center justify-center mr-2 shadow-sm">
+                                    <i class="ph ph-bluetooth text-blue-500"></i>
+                                </div>
+                                <div>
+                                    <div class="font-medium">${printer.deviceName || 'Unknown Device'}</div>
+                                    <div class="text-xs text-gray-500">${printer.deviceId || ''}</div>
+                                </div>
+                            </div>
+                        </div>
+                    </div>
+                    
+                    <div class="mb-4">
+                        <label class="flex items-center p-2 hover:bg-gray-50 rounded-md cursor-pointer transition-colors">
+                            <input
+                                type="checkbox"
+                                id="edit-is-default-printer-input"
+                                class="w-4 h-4 text-red-600 rounded focus:ring-red-500"
+                                ${printer.isDefault ? 'checked' : ''}
+                            />
+                            <div class="ml-2">
+                                <div class="text-sm text-gray-700 font-medium">Set as default printer</div>
+                                <div class="text-xs text-gray-500">This printer will be used when no specific printer is assigned</div>
+                            </div>
+                        </label>
+                    </div>
+                    
+                    <div class="mb-5">
+                        <h5 class="text-sm font-medium text-gray-700 mb-2 flex items-center">
+                            <i class="ph ph-link text-gray-400 mr-1.5"></i>
+                            Channel Assignments
+                        </h5>
+                    </div>
+                    
+                    <div id="edit-assignments-container" class="space-y-4 p-4 border border-gray-200 rounded-lg bg-gradient-to-r from-gray-50 to-white shadow-sm">
+                        <div id="edit-assignments-list" class="space-y-4">
+                            ${(printer.assignments || []).map((assignment, index) => `
+                                <div class="assignment-entry grid grid-cols-2 gap-4 relative" data-index="${index}">
+                                    <div>
+                                        <label class="block text-xs font-medium text-gray-700 mb-1.5 flex items-center">
+                                            <i class="ph ph-storefront text-gray-400 mr-1"></i>
+                                            Channel
+                                        </label>
+                                        <select class="assignment-channel w-full px-3 py-2 border rounded-lg text-sm bg-white shadow-sm focus:ring-2 focus:ring-red-500 focus:outline-none">
+                                            ${orderChannels.map(channel => `
+                                                <option value="${channel}" ${assignment.channel === channel ? 'selected' : ''}>${channel}</option>
+                                            `).join('')}
+                                        </select>
+                                    </div>
+                                    <div>
+                                        <label class="block text-xs font-medium text-gray-700 mb-1.5 flex items-center">
+                                            <i class="ph ph-printer text-gray-400 mr-1"></i>
+                                            Print Type
+                                        </label>
+                                        <div class="flex">
+                                            <select class="assignment-type w-full px-3 py-2 border rounded-lg text-sm bg-white shadow-sm focus:ring-2 focus:ring-red-500 focus:outline-none">
+                                                <option value="all" ${assignment.printType === 'all' ? 'selected' : ''}>All</option>
+                                                <option value="kot" ${assignment.printType === 'kot' ? 'selected' : ''}>KOT Only</option>
+                                                <option value="bill" ${assignment.printType === 'bill' ? 'selected' : ''}>Bill Only</option>
+                                            </select>
+                                            <button class="remove-assignment-btn ml-2 p-2 text-gray-400 hover:text-red-500 rounded-lg hover:bg-gray-100 transition-colors">
+                                                <i class="ph ph-x"></i>
+                                            </button>
+                                        </div>
+                                    </div>
+                                </div>
+                            `).join('')}
+                        </div>
+                        
+                        <button id="edit-add-assignment-btn" class="w-full py-2 border border-dashed border-gray-300 text-gray-600 rounded-md hover:bg-gray-50 hover:shadow-sm transition-all flex items-center justify-center text-sm gap-1">
+                            <i class="ph ph-plus-circle"></i>
+                            Add Assignment
+                        </button>
+                    </div>
+                </div>
+            `,
+            actions: `
+                <div class="flex justify-end px-5 py-4 space-x-3 bg-gradient-to-r from-gray-50 to-white border-t border-gray-100">
+                    <button id="cancel-edit-printer-btn" class="px-4 py-2 border border-gray-200 rounded-md hover:bg-gray-50 transition-colors flex items-center gap-2 text-gray-600">
+                        <i class="ph ph-x"></i>
+                        Cancel
+                    </button>
+                    <button id="save-edit-printer-btn" class="px-4 py-2 bg-gradient-to-r from-red-500 to-red-600 text-white rounded-md hover:from-red-600 hover:to-red-700 transition-colors flex items-center gap-2 shadow-sm">
+                        <i class="ph ph-check"></i>
+                        Save Changes
+                    </button>
+                </div>
+            `,
+            size: 'md',
+            onShown: (modalControl) => {
+                const errorContainer = document.getElementById('edit-printer-error-container');
+                const printerNameInput = document.getElementById('edit-printer-name-input');
+                const isDefaultPrinterInput = document.getElementById('edit-is-default-printer-input');
+                const assignmentsList = document.getElementById('edit-assignments-list');
+                const addAssignmentBtn = document.getElementById('edit-add-assignment-btn');
+                const cancelButton = document.getElementById('cancel-edit-printer-btn');
+                const saveButton = document.getElementById('save-edit-printer-btn');
+
+                // Add assignment button event handler
+                addAssignmentBtn.addEventListener('click', () => {
+                    const assignmentEntry = document.createElement('div');
+                    assignmentEntry.className = 'assignment-entry grid grid-cols-2 gap-4 relative';
+                    assignmentEntry.innerHTML = `
+                        <div>
+                            <label class="block text-xs font-medium text-gray-700 mb-1.5 flex items-center">
+                                <i class="ph ph-storefront text-gray-400 mr-1"></i>
+                                Channel
+                            </label>
+                            <select class="assignment-channel w-full px-3 py-2 border rounded-lg text-sm bg-white shadow-sm focus:ring-2 focus:ring-red-500 focus:outline-none">
+                                ${orderChannels.map(channel => `
+                                    <option value="${channel}">${channel}</option>
+                                `).join('')}
+                            </select>
+                        </div>
+                        <div>
+                            <label class="block text-xs font-medium text-gray-700 mb-1.5 flex items-center">
+                                <i class="ph ph-printer text-gray-400 mr-1"></i>
+                                Print Type
+                            </label>
+                            <div class="flex">
+                                <select class="assignment-type w-full px-3 py-2 border rounded-lg text-sm bg-white shadow-sm focus:ring-2 focus:ring-red-500 focus:outline-none">
+                                    <option value="all">All</option>
+                                    <option value="kot">KOT Only</option>
+                                    <option value="bill">Bill Only</option>
+                                </select>
+                                <button class="remove-assignment-btn ml-2 p-2 text-gray-400 hover:text-red-500 rounded-lg hover:bg-gray-100 transition-colors">
+                                    <i class="ph ph-x"></i>
+                                </button>
+                            </div>
+                        </div>
+                    `;
+
+                    assignmentsList.appendChild(assignmentEntry);
+
+                    // Add event listener to the remove button
+                    assignmentEntry.querySelector('.remove-assignment-btn').addEventListener('click', () => {
+                        assignmentEntry.remove();
+                    });
+                });
+
+                // Add event listeners to existing remove buttons
+                document.querySelectorAll('.remove-assignment-btn').forEach(btn => {
+                    btn.addEventListener('click', () => {
+                        btn.closest('.assignment-entry').remove();
+                    });
+                });
+
+                // Cancel button event handler
+                cancelButton.addEventListener('click', () => {
+                    modalControl.close();
+                });
+
+                // Save button event handler
+                saveButton.addEventListener('click', async () => {
+                    try {
+                        // Basic validation
+                        if (!printerNameInput.value.trim()) {
+                            errorContainer.textContent = 'Please enter a printer name';
+                            errorContainer.classList.remove('hidden');
+                            return;
+                        }
+
+                        // Collect assignments
+                        const assignments = [];
+                        const assignmentEntries = assignmentsList.querySelectorAll('.assignment-entry');
+                        assignmentEntries.forEach(entry => {
+                            const channelSelect = entry.querySelector('.assignment-channel');
+                            const typeSelect = entry.querySelector('.assignment-type');
+
+                            if (channelSelect && typeSelect) {
+                                assignments.push({
+                                    channel: channelSelect.value,
+                                    printType: typeSelect.value
+                                });
+                            }
+                        });
+
+                        // Create the update object
+                        const updates = {
+                            name: printerNameInput.value.trim(),
+                            assignments: assignments,
+                            isDefault: isDefaultPrinterInput.checked,
+                            dateModified: new Date().toISOString()
+                        };
+
+                        // Update the printer
+                        bluetoothPrinting.updatePrinter(printerId, updates);
+
+                        // Show success message
+                        window.ModalManager.showToast('Printer updated successfully');
+
+                        // Close the modal
+                        modalControl.close();
+
+                        // Refresh the parent modal
+                        parentModalControl.close();
+                        handlePrinterManagement();
+                    } catch (error) {
+                        console.error('Error updating printer:', error);
+                        errorContainer.textContent = `Error: ${error.message}`;
+                        errorContainer.classList.remove('hidden');
+                    }
+                });
+            }
+        });
+    };
+
+    // Remove a printer
+    const removePrinter = (printerId, parentModalControl) => {
+        // Get the printer service
+        const bluetoothPrinting = window.BluetoothPrinting;
+        if (!bluetoothPrinting) {
+            window.ModalManager.showToast('Bluetooth printing service not available', 'error');
+            return;
+        }
+
+        // Get the printer details
+        const printers = bluetoothPrinting.getSavedPrinters();
+        const printer = printers.find(p => p.id === printerId);
+
+        if (!printer) {
+            window.ModalManager.showToast('Printer not found', 'error');
+            return;
+        }
+
+        // Confirm deletion with a modal
+        const confirmModal = window.ModalManager.createCenterModal({
+            id: 'confirm-delete-printer-modal',
+            title: "Remove Printer",
+            content: `
+                <div class="p-5">
+                    <div class="flex items-center justify-center mb-5">
+                        <div class="w-16 h-16 bg-red-50 rounded-full flex items-center justify-center">
+                            <i class="ph ph-warning-circle text-red-500 text-3xl"></i>
+                        </div>
+                    </div>
+                    
+                    <h3 class="text-lg font-medium text-gray-800 mb-2 text-center">Are you sure?</h3>
+                    
+                    <p class="text-gray-600 text-center mb-4">
+                        You're about to remove the printer <span class="font-medium text-gray-800">${printer.name || 'Unnamed printer'}</span>.
+                        ${printer.isDefault ? '<span class="text-red-500">This is your default printer.</span>' : ''}
+                    </p>
+                    
+                    <div class="bg-gradient-to-r from-amber-50 to-yellow-50 border border-amber-100 rounded-lg p-4 mb-4">
+                        <div class="flex items-start">
+                            <div class="flex-shrink-0 mt-0.5">
+                                <i class="ph ph-info text-amber-500 text-lg"></i>
+                            </div>
+                            <div class="ml-3">
+                                <p class="text-sm text-amber-700">
+                                    Any printer assignments to order channels will be removed. This action cannot be undone.
+                                </p>
+                            </div>
+                        </div>
+                    </div>
+                </div>
+            `,
+            actions: `
+                <div class="flex justify-end px-5 py-4 space-x-3 bg-gradient-to-r from-gray-50 to-white border-t border-gray-100">
+                    <button id="cancel-delete-printer-btn" class="px-4 py-2 border border-gray-200 rounded-md hover:bg-gray-50 transition-colors flex items-center gap-2 text-gray-600">
+                        <i class="ph ph-x"></i>
+                        Cancel
+                    </button>
+                    <button id="confirm-delete-printer-btn" class="px-4 py-2 bg-gradient-to-r from-red-500 to-red-600 text-white rounded-md hover:from-red-600 hover:to-red-700 transition-colors flex items-center gap-2 shadow-sm">
+                        <i class="ph ph-trash"></i>
+                        Remove Printer
+                    </button>
+                </div>
+            `,
+            size: 'sm',
+            onShown: (modalControl) => {
+                const cancelButton = document.getElementById('cancel-delete-printer-btn');
+                const confirmButton = document.getElementById('confirm-delete-printer-btn');
+
+                // Cancel button event handler
+                cancelButton.addEventListener('click', () => {
+                    modalControl.close();
+                });
+
+                // Confirm button event handler
+                confirmButton.addEventListener('click', () => {
+                    try {
+                        // Remove the printer
+                        const result = bluetoothPrinting.removePrinter(printerId);
+
+                        if (result) {
+                            window.ModalManager.showToast('Printer removed successfully');
+
+                            // Close modals
+                            modalControl.close();
+
+                            // Refresh the parent modal
+                            parentModalControl.close();
+                            handlePrinterManagement();
+                        } else {
+                            window.ModalManager.showToast('Failed to remove printer', 'error');
+                        }
+                    } catch (error) {
+                        console.error('Error removing printer:', error);
+                        window.ModalManager.showToast(`Error: ${error.message}`, 'error');
+                    }
+                });
+            }
+        });
     };
 
     // Render the dashboard
